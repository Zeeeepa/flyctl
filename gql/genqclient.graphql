query GetAddOn($name: String) {
	addOn(name: $name) {
		...AddOnData
		publicUrl
		privateIp
		password
		status
		primaryRegion
		readRegions
		options
		ssoLink
		organization {
			slug
			paidPlan
		}
		app {
			...AppData
		}
		addOnPlan {
			id
			name
			displayName
		}
	}
}

fragment AddOnData on AddOn {
	id
	name
	primaryRegion
	status
}

mutation CreateAddOn($input: CreateAddOnInput!) {
	createAddOn(input: $input) {
		addOn {
			name
			publicUrl
			ssoLink
			environment
			primaryRegion
		}
	}
}

fragment ExtensionData on AddOn {
	name
	ssoLink
	environment
	primaryRegion
}


mutation CreateExtension($input: CreateAddOnInput!) {
	createAddOn(input: $input) {
		addOn {
			...ExtensionData
		}
	}
}

mutation CreateApp($input: CreateAppInput!) {
	createApp(input: $input) {
		app {
			...AppData
			config {
				definition
			}
			regions {
					name
					code
			}
		}
	}
}

mutation CreateTosAgreement($input: CreateExtensionTosAgreementInput!) {
	createExtensionTosAgreement(input: $input) {
		clientMutationId
	}
}

query AgreedToProviderTos($addOnProviderName: String!, $organizationId: ID!) {
	organization(id: $organizationId) {
		agreedToProviderTos(providerName: $addOnProviderName)
	}
}

query GetOrganization($slug: String!) {
	organization(slug: $slug) {
<<<<<<< HEAD
		id
		name
		slug
		addOnSsoLink
		provisionsBetaExtensions
		paidPlan
=======
		...OrganizationData
>>>>>>> 574dfac3
	}
}

query GetApp($name: String!) {
	app(name: $name) {
		...AppData
	}
}

query GetAppWithAddons($name: String!, $addOnType: AddOnType!) {
	app(name: $name) {
		...AppData
		addOns(type: $addOnType) {
			nodes {
				...AddOnData
			}
		}
	}
}

query GetAppsByRole($role: String!, $organizationId: ID!) {
	apps(role: $role, organizationId: $organizationId) {
		nodes {
		...AppData
		}
	}
}

fragment OrganizationData on Organization {
	id
	slug
	rawSlug
	paidPlan
	addOnSsoLink
	provisionsBetaExtensions
}

fragment AppData on App {
	id
	name
	deployed
	platformVersion
	organization {
		...OrganizationData
	}
}

mutation SetSecrets($input: SetSecretsInput!) {
	setSecrets(input: $input) {
		release {
			id
			version
			reason
			description
			user {
				id
				email
				name
			}
			evaluationId
			createdAt
		}
	}
}

query GetNearestRegion{
	nearestRegion {
		code
		name
		gatewayAvailable
	}
}

mutation CreateLimitedAccessToken($name: String!, $organizationId: ID!, $profile: String!, $profileParams: JSON, $expiry: String!) {
	createLimitedAccessToken(input: {name: $name, organizationId: $organizationId, profile: $profile, profileParams: $profileParams, expiry: $expiry}) {
		limitedAccessToken {
			tokenHeader
		}
	}
}

mutation SetNomadVMCount($input: SetVMCountInput!) {
	setVmCount(input: $input) {
		taskGroupCounts {
			name
			count
		}
		warnings
	}
}

mutation DeleteAddOn($name: String) {
	deleteAddOn(input: {name: $name}) {
		deletedAddOnName
	}
}

fragment ExtensionProviderData on AddOnProvider {
	id
	name
	displayName
	tosUrl
	asyncProvisioning
  autoProvision
  selectName
  selectRegion
  selectReplicaRegions
  detectPlatform
  resourceName
	nameSuffix
	beta
	tosAgreement
	provisioningInstructions
	excludedRegions {
		code
	}
}
query GetAddOnProvider($name: String!) {
	addOnProvider(name: $name) {
		...ExtensionProviderData
	}
}

query ListAddOns($addOnType: AddOnType) {
	addOns(type: $addOnType) {
		nodes {
			id
			name
			addOnPlan {
				displayName
			}
			privateIp
			primaryRegion
			readRegions
			options
			organization {
				id
				slug
			}
		}
	}
}<|MERGE_RESOLUTION|>--- conflicted
+++ resolved
@@ -88,16 +88,7 @@
 
 query GetOrganization($slug: String!) {
 	organization(slug: $slug) {
-<<<<<<< HEAD
-		id
-		name
-		slug
-		addOnSsoLink
-		provisionsBetaExtensions
-		paidPlan
-=======
 		...OrganizationData
->>>>>>> 574dfac3
 	}
 }
 
