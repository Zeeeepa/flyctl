--- conflicted
+++ resolved
@@ -25,19 +25,12 @@
 }
 
 fragment AddOnData on AddOn {
-<<<<<<< HEAD
-  id
-  name
-  primaryRegion
-  status
-  metadata
-=======
 	id
 	name
 	primaryRegion
 	status
 	errorMessage
->>>>>>> 3afafd38
+	metadata
 }
 
 mutation CreateAddOn($input: CreateAddOnInput!) {
