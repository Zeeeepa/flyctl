--- conflicted
+++ resolved
@@ -37,16 +37,9 @@
         with:
           name: flyctl
           path: master-build
-<<<<<<< HEAD
-      - name: Move flyctl binary to correct directory
-        run: |
-          mv master-build/flyctl bin/flyctl
-          chmod +x bin/flyctl
-=======
         continue-on-error: true
       # But if this is a manual run, build the binary first.
       - run: make
->>>>>>> 87d6db8c
       - name: Run preflight tests
         id: preflight
         env:
@@ -55,15 +48,11 @@
           FLY_PREFLIGHT_TEST_FLY_REGIONS: ${{ inputs.region }}
           FLY_PREFLIGHT_TEST_NO_PRINT_HISTORY_ON_FAIL: "true"
           FLY_FORCE_TRACE: "true"
-<<<<<<< HEAD
           FLY_PREFLIGHT_TEST_VM_SIZE: ${{ matrix.vm_size }}
           FLY_PREFLIGHT_TEST_APP_PREFIX: "preflight"
         run: |
-=======
-        run: |
           (test -e master-build/flyctl) && mv master-build/flyctl bin/flyctl
           chmod +x bin/flyctl
->>>>>>> 87d6db8c
           export PATH=$PWD/bin:$PATH
           echo -n failed= >> $GITHUB_OUTPUT
           ./scripts/preflight.sh -r "${{ github.ref }}" -t "${{ matrix.parallelism }}" -i "${{ matrix.index }}" -o $GITHUB_OUTPUT
