--- conflicted
+++ resolved
@@ -11,13 +11,9 @@
         os: [ ubuntu-latest-m, macos-latest-xl, windows-latest-l ]
     runs-on: ${{ matrix.os }}
     steps:
-<<<<<<< HEAD
-      - uses: actions/checkout@v3
+      - uses: actions/checkout@v4
         with:
           fetch-depth: 0
-=======
-      - uses: actions/checkout@v4
->>>>>>> f1a45f12
       - uses: actions/setup-go@v4
         with:
           go-version-file: "go.mod"
