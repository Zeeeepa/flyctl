--- conflicted
+++ resolved
@@ -34,9 +34,9 @@
 		return nil, nil
 	}
 
+	// find absolute pat to bundle, ruby executables
+	// see: https://tip.golang.org/doc/go1.19#os-exec-path
 	var err error
-<<<<<<< HEAD
-=======
 	bundle, err = exec.LookPath("bundle")
 	if err != nil {
 		if errors.Is(err, exec.ErrDot) {
@@ -58,7 +58,6 @@
 			return nil, errors.Wrap(err, "failure finding ruby executable")
 		}
 	}
->>>>>>> 4fb3027a
 
 	s := &SourceInfo{
 		Family:               "Rails",
@@ -71,9 +70,6 @@
 
 	// add ruby version
 
-<<<<<<< HEAD
-	rubyVersion, _ := extractRubyVersion("Gemfile.lock", "Gemfile", ".ruby-version")
-=======
 	var rubyVersion string
 
 	// add ruby version from Gemfile
@@ -108,7 +104,6 @@
 			}
 		}
 	}
->>>>>>> 4fb3027a
 
 	if rubyVersion != "" {
 		s.Runtime = plan.RuntimeStruct{Language: "ruby", Version: rubyVersion}
@@ -213,7 +208,6 @@
 				s.Port = port
 			}
 		}
-		s.Runtime.NoInstallRequired = true
 	}
 
 	// master.key comes with Rails apps from v5.2 onwards, but may not be present
@@ -283,32 +277,14 @@
 `
 	}
 
-	// find absolute pat to bundle, ruby executables
-	// see: https://tip.golang.org/doc/go1.19#os-exec-path
-	bundle, err = exec.LookPath("bundle")
-	if err != nil {
-		if errors.Is(err, exec.ErrDot) {
-			bundle, err = filepath.Abs(bundle)
-		}
-
-		if err != nil {
-			return nil, errors.Wrap(err, "failure finding bundle executable")
-		}
-	}
-
-	ruby, err = exec.LookPath("ruby")
-	if err != nil {
-		if errors.Is(err, exec.ErrDot) {
-			ruby, err = filepath.Abs(ruby)
-		}
-
-		if err != nil {
-			return nil, errors.Wrap(err, "failure finding ruby executable")
-		}
-	}
-
 	// fetch healthcheck route in a separate thread
 	go func() {
+		ruby, err := exec.LookPath("ruby")
+		if err != nil {
+			healthcheck_channel <- ""
+			return
+		}
+
 		out, err := exec.Command(ruby, binrails, "runner",
 			"puts Rails.application.routes.url_helpers.rails_health_check_path").Output()
 
@@ -333,48 +309,29 @@
 
 	// install dockerfile-rails gem, if not already included and the gem directory is writable
 	// if an error occurrs, store it for later in pendingError
-
-	var err error
+	generatorInstalled := false
 	var pendingError error
-	generatorInstalled := false
-	if _, err := os.Stat("Dockerfile"); err != nil {
-		gemfile, err := os.ReadFile("Gemfile")
-		if err != nil {
-			return errors.Wrap(err, "Failed to read Gemfile")
-		} else if !strings.Contains(string(gemfile), "dockerfile-rails") {
-			// check for writable gem installation directory
-			writable := false
-			out, err := exec.Command("gem", "environment").Output()
-			if err == nil {
-				regexp := regexp.MustCompile(`INSTALLATION DIRECTORY: (.*)\n`)
-				for _, match := range regexp.FindAllStringSubmatch(string(out), -1) {
-					// Testing to see if a directory is writable is OS dependent, so
-					// we use a brute force method: attempt it and see if it works.
-					file, err := os.CreateTemp(match[1], ".flyctl.probe")
-					if err == nil {
-						writable = true
-						file.Close()
-						defer os.Remove(file.Name())
-					}
+	gemfile, err := os.ReadFile("Gemfile")
+	if err != nil {
+		return errors.Wrap(err, "Failed to read Gemfile")
+	} else if !strings.Contains(string(gemfile), "dockerfile-rails") {
+		// check for writable gem installation directory
+		writable := false
+		out, err := exec.Command("gem", "environment").Output()
+		if err == nil {
+			regexp := regexp.MustCompile(`INSTALLATION DIRECTORY: (.*)\n`)
+			for _, match := range regexp.FindAllStringSubmatch(string(out), -1) {
+				// Testing to see if a directory is writable is OS dependent, so
+				// we use a brute force method: attempt it and see if it works.
+				file, err := os.CreateTemp(match[1], ".flyctl.probe")
+				if err == nil {
+					writable = true
+					file.Close()
+					defer os.Remove(file.Name())
 				}
 			}
-
-<<<<<<< HEAD
-			// install dockerfile-rails gem if the gem installation directory is writable
-			if writable {
-				cmd := exec.Command(bundle, "add", "dockerfile-rails",
-					"--optimistic", "--group", "development", "--skip-install")
-				cmd.Stdin = nil
-				cmd.Stdout = os.Stdout
-				cmd.Stderr = os.Stderr
-
-				pendingError = cmd.Run()
-				if pendingError != nil {
-					pendingError = errors.Wrap(pendingError, "Failed to add dockerfile-rails gem")
-				} else {
-					generatorInstalled = true
-				}
-=======
+		}
+
 		// install dockerfile-rails gem if the gem installation directory is writable
 		if writable {
 			cmd := exec.Command(bundle, "add", "dockerfile-rails",
@@ -388,32 +345,13 @@
 				pendingError = errors.Wrap(pendingError, "Failed to add dockerfile-rails gem")
 			} else {
 				generatorInstalled = true
->>>>>>> 4fb3027a
-			}
-		} else {
-			// proceed using the already installed gem
-			generatorInstalled = true
-		}
-
-<<<<<<< HEAD
-		cmd := exec.Command(bundle, "install", "--quiet")
-		cmd.Stdin = nil
-		cmd.Stdout = os.Stdout
-		cmd.Stderr = os.Stderr
-
-		err = cmd.Run()
-		if err != nil {
-			return errors.Wrap(pendingError, "Failed to install bundle, exiting")
-		}
-
-		// ensure Gemfile.lock includes the x86_64-linux platform
-		if out, err := exec.Command(bundle, "platform").Output(); err == nil {
-			if !strings.Contains(string(out), "x86_64-linux") {
-				cmd := exec.Command(bundle, "lock", "--add-platform", "x86_64-linux")
-				if err := cmd.Run(); err != nil {
-					return errors.Wrap(err, "Failed to add x86_64-linux platform, exiting")
-				}
-=======
+			}
+		}
+	} else {
+		// proceed using the already installed gem
+		generatorInstalled = true
+	}
+
 	cmd := exec.Command(bundle, "install", "--quiet")
 	cmd.Stdin = nil
 	cmd.Stdout = os.Stdout
@@ -430,7 +368,6 @@
 			cmd := exec.Command(bundle, "lock", "--add-platform", "x86_64-linux")
 			if err := cmd.Run(); err != nil {
 				return errors.Wrap(err, "Failed to add x86_64-linux platform, exiting")
->>>>>>> 4fb3027a
 			}
 		}
 	}
@@ -454,38 +391,30 @@
 		}
 	}
 
-	// run command if the generator is available
-	if generatorInstalled {
-		// base generate command
-		args := []string{binrails, "generate", "dockerfile",
-			"--label=fly_launch_runtime:rails"}
-
-		// skip prompt to replace files if Dockerfile already exists
-		_, err = os.Stat("Dockerfile")
-		if !errors.Is(err, fs.ErrNotExist) {
-			args = append(args, "--skip")
-
-			if !generatorInstalled {
-				return errors.Wrap(pendingError, "No Dockerfile found")
-			}
-		}
-
-		// add postgres
-		if plan.Postgres.Provider() != nil {
-			args = append(args, "--postgresql", "--no-prepare")
-		}
-
-		// add redis
-		if plan.Redis.Provider() != nil {
-			args = append(args, "--redis")
-		}
-
-<<<<<<< HEAD
-		// add object storage
-		if plan.ObjectStorage.Provider() != nil {
-			args = append(args, "--tigris")
-		}
-=======
+	// base generate command
+	args := []string{binrails, "generate", "dockerfile",
+		"--label=fly_launch_runtime:rails"}
+
+	// skip prompt to replace files if Dockerfile already exists
+	_, err = os.Stat("Dockerfile")
+	if !errors.Is(err, fs.ErrNotExist) {
+		args = append(args, "--skip")
+
+		if !generatorInstalled {
+			return errors.Wrap(pendingError, "No Dockerfile found")
+		}
+	}
+
+	// add postgres
+	if plan.Postgres.Provider() != nil {
+		args = append(args, "--postgresql", "--no-prepare")
+	}
+
+	// add redis
+	if plan.Redis.Provider() != nil {
+		args = append(args, "--redis")
+	}
+
 	// add object storage
 	if plan.ObjectStorage.Provider() != nil {
 		args = append(args, "--tigris")
@@ -495,13 +424,14 @@
 			args = append(args, "--litestream")
 		}
 	}
->>>>>>> 4fb3027a
-
-		// add additional flags from launch command
-		if len(flags) > 0 {
-			args = append(args, flags...)
-		}
-
+
+	// add additional flags from launch command
+	if len(flags) > 0 {
+		args = append(args, flags...)
+	}
+
+	// run command if the generator is available
+	if generatorInstalled {
 		fmt.Printf("Running: %s\n", strings.Join(args, " "))
 		cmd := exec.Command(ruby, args...)
 		cmd.Stdin = os.Stdin
@@ -532,7 +462,7 @@
 	// read dockerfile
 	dockerfile, err := os.ReadFile("Dockerfile")
 	if err == nil {
-		if generatorInstalled && pendingError != nil {
+		if pendingError != nil {
 			// generator may have failed, but Dockerfile was created - warn user
 			fmt.Println("Error running dockerfile generator:", pendingError)
 		}
