package scanner

import (
	"embed"
	"io/fs"
	"path/filepath"
	"strings"
	"text/template"

	"github.com/pkg/errors"
	"github.com/superfly/flyctl/internal/appconfig"
	"github.com/superfly/flyctl/internal/command/launch/plan"
)

//go:embed templates templates/*/.dockerignore templates/**/.fly
var content embed.FS

type InitCommand struct {
	Command     string
	Args        []string
	Description string
	Condition   bool
}

type Secret struct {
	Key      string
	Help     string
	Value    string
	Generate func() (string, error)
}

type MergeConfigStruct struct {
	Name      string
	Temporary bool
}

type DatabaseKind int

const (
	DatabaseKindNone DatabaseKind = iota
	DatabaseKindPostgres
	DatabaseKindMySQL
	DatabaseKindSqlite
)

type SourceInfo struct {
	Family                       string
	Version                      string
	DockerfilePath               string
	BuildArgs                    map[string]string
	Builder                      string
	ReleaseCmd                   string
	DockerCommand                string
	DockerEntrypoint             string
	KillSignal                   string
	SwapSizeMB                   int
	Buildpacks                   []string
	Secrets                      []Secret
	Files                        []SourceFile
	Port                         int
	Env                          map[string]string
	Statics                      []Static
	Processes                    map[string]string
	DeployDocs                   string
	Notice                       string
	SkipDeploy                   bool
	SkipDatabase                 bool
	Volumes                      []Volume
	DockerfileAppendix           []string
	InitCommands                 []InitCommand
	PostgresInitCommands         []InitCommand
	PostgresInitCommandCondition bool
	DatabaseDesired              DatabaseKind
	RedisDesired                 bool
	Concurrency                  map[string]int
	Callback                     func(appName string, srcInfo *SourceInfo, plan *plan.LaunchPlan) error
	HttpCheckPath                string
	HttpCheckHeaders             map[string]string
	ConsoleCommand               string
	MergeConfig                  *MergeConfigStruct
	AutoInstrumentErrors         bool
}

type SourceFile struct {
	Path     string
	Contents []byte
}
<<<<<<< HEAD
type Static struct {
	GuestPath string `toml:"guest_path" json:"guest_path"`
	UrlPrefix string `toml:"url_prefix" json:"url_prefix"`
}
type Volume struct {
	Source                 string   `toml:"source" json:"source,omitempty"`
	Destination            string   `toml:"destination" json:"destination,omitempty"`
	Processes              []string `json:"processes,omitempty" toml:"processes,omitempty"`
	ExtendThresholdPercent int      `toml:"extend_threshold_percent,omitempty" json:"extend_threshold_percent,omitempty"`
	AddSizeGb              int      `toml:"add_size_gb,omitempty" json:"add_size_gb,omitempty"`
	SizeGbLimit            int      `toml:"size_gb_limit,omitempty" json:"size_gb_limit,omitempty"`
}
=======

type Static = appconfig.Static

type Volume = appconfig.Mount

>>>>>>> 8278e038
type ScannerConfig struct {
	Mode         string
	ExistingPort int
}

func Scan(sourceDir string, config *ScannerConfig) (*SourceInfo, error) {
	scanners := []sourceScanner{
		configureDjango,
		configureLaravel,
		configurePhoenix,
		configureRails,
		configureRedwood,
		configureJsFramework,
		/* frameworks scanners are placed before generic scanners,
		   since they might mix languages or have a Dockerfile that
			 doesn't work with Fly */
		configureDockerfile,
		configureLucky,
		configureRuby,
		configureGo,
		configureElixir,
		configurePython,
		configureDeno,
		configureNuxt,
		configureNextJs,
		configureNode,
		configureStatic,
		configureDotnet,
	}

	for _, scanner := range scanners {
		si, err := scanner(sourceDir, config)
		if err != nil {
			return nil, err
		}
		if si != nil {
			return si, nil
		}
	}

	return nil, nil
}

type sourceScanner func(sourceDir string, config *ScannerConfig) (*SourceInfo, error)

// templates recursively returns files from the templates directory within the named directory
// will panic on errors since these files are embedded and should work
func templates(name string) (files []SourceFile) {
	filter := func(input []byte) []byte { return input }
	return templatesFilter(name, filter)
}

// same thing as templates (above) but with template execution given a map of variables
func templatesExecute(name string, vars map[string]interface{}) (files []SourceFile) {
	filter := func(input []byte) []byte {
		template := template.Must(template.New("name").Parse(string(input)))
		result := strings.Builder{}
		err := template.Execute(&result, vars)
		if err != nil {
			panic(err)
		}

		return []byte(result.String())
	}

	return templatesFilter(name, filter)
}

// templates with a filter function applied to the content of each template
func templatesFilter(name string, filter func(input []byte) []byte) (files []SourceFile) {
	err := fs.WalkDir(content, name, func(path string, d fs.DirEntry, e error) error {
		if d.IsDir() {
			return nil
		}

		relPath, err := filepath.Rel(name, path)
		if err != nil {
			return errors.Wrap(err, "error removing template prefix")
		}

		data, err := fs.ReadFile(content, path)
		if err != nil {
			return err
		}

		if err != nil {
			return err
		}

		f := SourceFile{
			Path:     relPath,
			Contents: filter(data),
		}

		files = append(files, f)
		return nil
	})
	if err != nil {
		panic(err)
	}

	return
}<|MERGE_RESOLUTION|>--- conflicted
+++ resolved
@@ -85,26 +85,10 @@
 	Path     string
 	Contents []byte
 }
-<<<<<<< HEAD
-type Static struct {
-	GuestPath string `toml:"guest_path" json:"guest_path"`
-	UrlPrefix string `toml:"url_prefix" json:"url_prefix"`
-}
-type Volume struct {
-	Source                 string   `toml:"source" json:"source,omitempty"`
-	Destination            string   `toml:"destination" json:"destination,omitempty"`
-	Processes              []string `json:"processes,omitempty" toml:"processes,omitempty"`
-	ExtendThresholdPercent int      `toml:"extend_threshold_percent,omitempty" json:"extend_threshold_percent,omitempty"`
-	AddSizeGb              int      `toml:"add_size_gb,omitempty" json:"add_size_gb,omitempty"`
-	SizeGbLimit            int      `toml:"size_gb_limit,omitempty" json:"size_gb_limit,omitempty"`
-}
-=======
-
 type Static = appconfig.Static
 
 type Volume = appconfig.Mount
 
->>>>>>> 8278e038
 type ScannerConfig struct {
 	Mode         string
 	ExistingPort int
