--- conflicted
+++ resolved
@@ -5,20 +5,6 @@
 	"time"
 )
 
-<<<<<<< HEAD
-const MachineConfigMetadataKeyFlyManagedPostgres = "fly-managed-postgres"
-const MachineConfigMetadataKeyFlyPlatformVersion = "fly_platform_version"
-const MachineConfigMetadataKeyFlyReleaseId = "fly_release_id"
-const MachineConfigMetadataKeyFlyReleaseVersion = "fly_release_version"
-const MachineConfigMetadataKeyFlyProcessGroup = "fly_process_group"
-const MachineFlyPlatformVersion2 = "v2"
-const MachineProcessGroupApp = "app"
-const MachineProcessGroupFlyAppReleaseCommand = "fly_app_release_command"
-const MachineStateDestroyed = "destroyed"
-const MachineStateDestroying = "destroying"
-const MachineStateStarted = "started"
-const MachineStateStopped = "stopped"
-=======
 const (
 	MachineConfigMetadataKeyFlyManagedPostgres = "fly-managed-postgres"
 	MachineConfigMetadataKeyFlyPlatformVersion = "fly_platform_version"
@@ -33,7 +19,6 @@
 	MachineStateStarted                        = "started"
 	MachineStateStopped                        = "stopped"
 )
->>>>>>> 6e8459fe
 
 type Machine struct {
 	ID       string          `json:"id,omitempty"`
@@ -155,11 +140,7 @@
 type MachineRequest struct {
 	ExitEvent    *MachineExitEvent    `json:"exit_event,omitempty"`
 	MonitorEvent *MachineMonitorEvent `json:"MonitorEvent,omitempty"`
-<<<<<<< HEAD
-	RestartCount int                  `json:"restart_count"`
-=======
 	RestartCount int                  `json:"restart_count,omitempty"`
->>>>>>> 6e8459fe
 }
 
 // returns the ExitCode from MonitorEvent if it exists, otherwise ExitEvent
@@ -396,26 +377,16 @@
 }
 
 type MachineLease struct {
-<<<<<<< HEAD
-	Status  string            `json:"status"`
-=======
 	Status  string            `json:"status,omitempty"`
->>>>>>> 6e8459fe
 	Data    *MachineLeaseData `json:"data,omitempty"`
 	Message string            `json:"message,omitempty"`
 	Code    string            `json:"code,omitempty"`
 }
 
 type MachineLeaseData struct {
-<<<<<<< HEAD
-	Nonce     string `json:"nonce"`
-	ExpiresAt int64  `json:"expires_at"`
-	Owner     string `json:"owner"`
-=======
 	Nonce     string `json:"nonce,omitempty"`
 	ExpiresAt int64  `json:"expires_at,omitempty"`
 	Owner     string `json:"owner,omitempty"`
->>>>>>> 6e8459fe
 }
 
 type MachineStartResponse struct {
