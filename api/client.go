package api

import (
	"bytes"
	"context"
	"encoding/json"
	"errors"
	"fmt"
	"net/http"
	"os"
	"regexp"
	"strings"

	genq "github.com/Khan/genqlient/graphql"
	"github.com/superfly/graphql"
	"golang.org/x/exp/slices"
)

var (
	baseURL  string
	errorLog bool
)

// SetBaseURL - Sets the base URL for the API
func SetBaseURL(url string) {
	baseURL = url
}

// SetErrorLog - Sets whether errors should be loddes
func SetErrorLog(log bool) {
	errorLog = log
}

// Client - API client encapsulating the http and GraphQL clients
type Client struct {
	httpClient  *http.Client
	client      *graphql.Client
	GenqClient  genq.Client
	accessToken string
	logger      Logger
}

// NewClient - creates a new Client, takes an access token
func NewClient(accessToken, name, version string, logger Logger) *Client {
<<<<<<< HEAD
	return NewClientFromOptions(ClientOptions{
		AccessToken: accessToken,
		Name:        name,
		Version:     version,
		Logger:      logger,
		BaseURL:     baseURL,
	})
}

type ClientOptions struct {
	AccessToken      string
	Name             string
	Version          string
	BaseURL          string
	Logger           Logger
	EnableDebugTrace *bool
	Transport        *Transport
}
=======
	transport := &Transport{
		UnderlyingTransport: http.DefaultTransport,
		Token:               accessToken,
		EnableDebugTrace:    !slices.Contains([]string{"", "0", "false"}, os.Getenv("FLY_FORCE_TRACE")),
		UserAgent:           fmt.Sprintf("%s/%s", name, version),
	}
>>>>>>> 5288dff0

func (t *Transport) setDefaults(opts ClientOptions) {
	if t.UnderlyingTransport == nil {
		t.UnderlyingTransport = http.DefaultTransport
	}
	if t.Token == "" {
		t.Token = opts.AccessToken
	}
	if t.Ctx == nil {
		t.Ctx = context.Background()
	}
	if t.UserAgent == "" {
		t.UserAgent = fmt.Sprintf("%s/%s", opts.Name, opts.Version)
	}
	if opts.EnableDebugTrace != nil {
		t.EnableDebugTrace = *opts.EnableDebugTrace
	} else {
		t.EnableDebugTrace = !slices.Contains([]string{"", "0", "false"}, os.Getenv("FLY_FORCE_TRACE"))
	}
}

func NewClientFromOptions(opts ClientOptions) *Client {
	transport := &Transport{}
	if opts.Transport != nil {
		transport = opts.Transport
	}
	transport.setDefaults(opts)

	httpClient, _ := NewHTTPClient(opts.Logger, transport)
	url := fmt.Sprintf("%s/graphql", opts.BaseURL)
	client := graphql.NewClient(url, graphql.WithHTTPClient(httpClient))
	genqClient := genq.NewClient(url, httpClient)

	return &Client{httpClient, client, genqClient, opts.AccessToken, opts.Logger}
}

// NewRequest - creates a new GraphQL request
func (*Client) NewRequest(q string) *graphql.Request {
	q = compactQueryString(q)
	return graphql.NewRequest(q)
}

// Run - Runs a GraphQL request
func (c *Client) Run(req *graphql.Request) (Query, error) {
	return c.RunWithContext(context.Background(), req)
}

// RunWithContext - Runs a GraphQL request within a Go context
func (c *Client) RunWithContext(ctx context.Context, req *graphql.Request) (Query, error) {
	var resp Query
	err := c.client.Run(ctx, req, &resp)

	if resp.Errors != nil && errorLog {
		fmt.Fprintf(os.Stderr, "Error: %+v\n", resp.Errors)
	}

	return resp, err
}

var compactPattern = regexp.MustCompile(`\s+`)

func compactQueryString(q string) string {
	q = strings.TrimSpace(q)
	return compactPattern.ReplaceAllString(q, " ")
}

// GetAccessToken - uses email, password and possible otp to get token
func GetAccessToken(ctx context.Context, email, password, otp string) (token string, err error) {
	var postData bytes.Buffer
	if err = json.NewEncoder(&postData).Encode(map[string]interface{}{
		"data": map[string]interface{}{
			"attributes": map[string]string{
				"email":    email,
				"password": password,
				"otp":      otp,
			},
		},
	}); err != nil {
		return
	}

	url := fmt.Sprintf("%s/api/v1/sessions", baseURL)

	var req *http.Request
	if req, err = http.NewRequestWithContext(ctx, http.MethodPost, url, &postData); err != nil {
		return
	}
	req.Header.Set("Content-Type", "application/json")

	var res *http.Response
	if res, err = http.DefaultClient.Do(req); err != nil {
		return
	}
	defer func() {
		closeErr := res.Body.Close()
		if err == nil {
			err = closeErr
		}
	}()

	switch {
	case res.StatusCode >= http.StatusInternalServerError:
		err = errors.New("An unknown server error occurred, please try again")
	case res.StatusCode >= http.StatusBadRequest:
		err = errors.New("Incorrect email and password combination")
	default:
		var result map[string]map[string]map[string]string

		if err = json.NewDecoder(res.Body).Decode(&result); err == nil {
			token = result["data"]["attributes"]["access_token"]
		}
	}

	return
}

type Transport struct {
	UnderlyingTransport http.RoundTripper
	UserAgent           string
	Token               string
	EnableDebugTrace    bool
}

func (t *Transport) RoundTrip(req *http.Request) (*http.Response, error) {
	req.Header.Set("Authorization", AuthorizationHeader(t.Token))
	req.Header.Set("User-Agent", t.UserAgent)
	if t.EnableDebugTrace {
		req.Header.Set("Fly-Force-Trace", "true")
	}
	return t.UnderlyingTransport.RoundTrip(req)
}<|MERGE_RESOLUTION|>--- conflicted
+++ resolved
@@ -42,7 +42,6 @@
 
 // NewClient - creates a new Client, takes an access token
 func NewClient(accessToken, name, version string, logger Logger) *Client {
-<<<<<<< HEAD
 	return NewClientFromOptions(ClientOptions{
 		AccessToken: accessToken,
 		Name:        name,
@@ -61,14 +60,6 @@
 	EnableDebugTrace *bool
 	Transport        *Transport
 }
-=======
-	transport := &Transport{
-		UnderlyingTransport: http.DefaultTransport,
-		Token:               accessToken,
-		EnableDebugTrace:    !slices.Contains([]string{"", "0", "false"}, os.Getenv("FLY_FORCE_TRACE")),
-		UserAgent:           fmt.Sprintf("%s/%s", name, version),
-	}
->>>>>>> 5288dff0
 
 func (t *Transport) setDefaults(opts ClientOptions) {
 	if t.UnderlyingTransport == nil {
@@ -76,9 +67,6 @@
 	}
 	if t.Token == "" {
 		t.Token = opts.AccessToken
-	}
-	if t.Ctx == nil {
-		t.Ctx = context.Background()
 	}
 	if t.UserAgent == "" {
 		t.UserAgent = fmt.Sprintf("%s/%s", opts.Name, opts.Version)
@@ -91,9 +79,9 @@
 }
 
 func NewClientFromOptions(opts ClientOptions) *Client {
-	transport := &Transport{}
-	if opts.Transport != nil {
-		transport = opts.Transport
+	transport := opts.Transport
+	if transport == nil {
+		transport = &Transport{}
 	}
 	transport.setDefaults(opts)
 
