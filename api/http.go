--- conflicted
+++ resolved
@@ -22,18 +22,6 @@
 				rehttp.RetryTemporaryErr(),
 				rehttp.RetryIsErr(func(err error) bool {
 					return err != nil && strings.Contains(err.Error(), "INTERNAL_ERROR")
-<<<<<<< HEAD
-					// 			if err == nil {
-					// 				return true
-					// 			}
-					// 			msg := err.Error()
-					// 			for _, retryError := range retryErrors {
-					// 				if strings.Contains(msg, retryError) {
-					// 					return true
-					// 				}
-					// 			}
-					// 			return false
-=======
 					// Below code was part of retry strategy
 					// if err == nil {
 					// 	return true
@@ -45,7 +33,6 @@
 					// 	}
 					// }
 					// return false
->>>>>>> 9a45f1a5
 				}),
 			),
 		),
