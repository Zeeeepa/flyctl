--- conflicted
+++ resolved
@@ -42,8 +42,5 @@
 # generated release meta
 release.json
 
-<<<<<<< HEAD
 .fly
-=======
-CLAUDE.md
->>>>>>> 4fb3027a
+CLAUDE.md