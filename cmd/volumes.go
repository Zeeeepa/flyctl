--- conflicted
+++ resolved
@@ -8,7 +8,6 @@
 
 	"github.com/dustin/go-humanize"
 	"github.com/spf13/cobra"
-	"github.com/superfly/flyctl/api"
 	"github.com/superfly/flyctl/cmdctx"
 	"github.com/superfly/flyctl/helpers"
 
@@ -49,7 +48,7 @@
 	deleteCmd.Args = cobra.ExactArgs(1)
 
 	showStrings := docstrings.Get("volumes.show")
-	showCmd := BuildCommandKS(volumesCmd, runShowVolume, showStrings, os.Stdout, requireAppName, requireSession)
+	showCmd := BuildCommandKS(volumesCmd, runShowVolume, showStrings, os.Stdout, requireSession)
 	showCmd.Args = cobra.ExactArgs(1)
 
 	return volumesCmd
@@ -140,32 +139,9 @@
 }
 
 func runShowVolume(ctx *cmdctx.CmdContext) error {
-	volumeID := ctx.Args[0]
-
-<<<<<<< HEAD
-	volume, err := ctx.Client.API().GetVolume(volumeID)
-=======
 	volID := ctx.Args[0]
 
-	// TODO: Remove Client side fix for Volume API
-
-	var volume *api.Volume
-
-	volumes, err := ctx.Client.API().GetVolumes(ctx.AppName)
-
-	for _, v := range volumes {
-		if v.ID == volID {
-			volume = &v
-			break
-		}
-	}
-
-	if volume == nil {
-		return fmt.Errorf("volume %s not found in app %s", volID, ctx.AppName)
-	}
-
-	//volume, err := ctx.Client.API().GetVolume(ctx.AppName,volID)
->>>>>>> 7fd280fd
+	volume, err := ctx.Client.API().GetVolume(volID)
 
 	if err != nil {
 		return err
