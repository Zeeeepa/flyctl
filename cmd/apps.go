--- conflicted
+++ resolved
@@ -1,11 +1,10 @@
 package cmd
 
 import (
-	"context"
-	"fmt"
 	"log"
 	"os"
 
+	"github.com/machinebox/graphql"
 	"github.com/olekukonko/tablewriter"
 	"github.com/superfly/flyctl/api"
 
@@ -21,37 +20,26 @@
 	// Short: "Print the version number of flyctl",
 	// Long:  `All software has versions. This is flyctl`,
 	Run: func(cmd *cobra.Command, args []string) {
-<<<<<<< HEAD
-
-		if FlyToken == "" {
-			fmt.Println("Api token not found")
-			os.Exit(1)
-			return
-		}
-
-		client := graphql.NewClient("https://fly.io/api/v2/graphql")
+		client := api.NewClient("https://fly.io", flyToken)
 
 		req := graphql.NewRequest(`
-    query {
-        apps {
+			query {
+				apps {
 					nodes {
 						id
 						name
-						organization { 
+						organization {
 							slug
 						}
 						runtime
 					}
-        }
-    }
-`)
+				}
+			}
+		`)
 
-		req.Header.Set("Authorization", fmt.Sprintf("Bearer %s", FlyToken))
-
-		ctx := context.Background()
-
-		var data api.Query
-		if err := client.Run(ctx, req, &data); err != nil {
+		var resp api.Query
+		apps, err := client.Run(req, &resp)
+		if err != nil {
 			log.Fatal(err)
 		}
 
@@ -60,17 +48,6 @@
 
 		for _, app := range data.Apps.Nodes {
 			table.Append([]string{app.Name, app.Organization.Slug, app.Runtime})
-=======
-		client := api.NewClient("https://fly.io", flyToken)
-
-		apps, err := client.Apps(context.Background())
-		if err != nil {
-			log.Fatal(err)
-		}
-
-		for _, app := range apps.Apps.Nodes {
-			fmt.Println(app)
->>>>>>> 65c868ba
 		}
 
 		table.Render()
