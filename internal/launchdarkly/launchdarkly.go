--- conflicted
+++ resolved
@@ -217,7 +217,14 @@
 	return ldClient.GetFeatureFlagValue("launch-postgres-choice", "unmanaged-pg").(string)
 }
 
-<<<<<<< HEAD
+func (ldClient *Client) getManagedBuilderEnabled() bool {
+	return ldClient.GetFeatureFlagValue("managed-builder", false).(bool)
+}
+
+func (ldClient *Client) ManagedBuilderEnabled() bool {
+	return ldClient.getManagedBuilderEnabled()
+}
+
 const (
 	cacheKey = "launchdarkly-flags"
 	ttl      = time.Hour
@@ -246,12 +253,4 @@
 		return nil, fmt.Errorf("unexpected cache payload type: %T", obj)
 	}
 	return flags, nil
-=======
-func (ldClient *Client) getManagedBuilderEnabled() bool {
-	return ldClient.GetFeatureFlagValue("managed-builder", false).(bool)
-}
-
-func (ldClient *Client) ManagedBuilderEnabled() bool {
-	return ldClient.getManagedBuilderEnabled()
->>>>>>> 65330ff8
 }