package platform

import (
	"context"
	"fmt"
	"sort"

	"github.com/spf13/cobra"
	"github.com/superfly/fly-go/flaps"
	"github.com/superfly/flyctl/internal/flapsutil"
	"golang.org/x/exp/slices"

	"github.com/superfly/flyctl/iostreams"

	"github.com/superfly/flyctl/internal/command"
	"github.com/superfly/flyctl/internal/config"
	"github.com/superfly/flyctl/internal/flag"
	"github.com/superfly/flyctl/internal/render"
)

// Hardcoded list of regions with GPUs
// TODO: fetch this list from the graphql endpoint once it is there
var gpuRegions = []string{"iad", "sjc", "syd", "ams"}

func newRegions() (cmd *cobra.Command) {
	const (
		long = `View a list of regions where Fly has edges and/or datacenters
`
		short = "List regions"
	)

	cmd = command.New("regions", short, long, runRegions,
		command.RequireSession,
	)

	cmd.Args = cobra.NoArgs
	flag.Add(cmd, flag.JSONOutput())
	return
}

func runRegions(ctx context.Context) error {
	flapsClient, err := flapsutil.NewClientWithOptions(ctx, flaps.NewClientOpts{})
	if err != nil {
		return err
	}
<<<<<<< HEAD
	regions, err := flapsClient.GetRegions(ctx)
=======
	regions, err := flapsClient.GetRegions(ctx, "performance-1x")
>>>>>>> b82df2e8
	if err != nil {
		return fmt.Errorf("failed retrieving regions: %w", err)
	}
	sort.Slice(regions, func(i, j int) bool {
		return regions[i].Name < regions[j].Name
	})

	io := iostreams.FromContext(ctx)
	out := io.Out
	if config.FromContext(ctx).JSONOutput {
		return render.JSON(out, regions)
	}

	var rows [][]string
	for _, region := range regions {
		gateway := ""
		if region.GatewayAvailable {
			gateway = "✓"
		}
		paidPlan := ""
		if region.RequiresPaidPlan {
			paidPlan = "✓"
		}
		gpuAvailable := ""
		if slices.Contains(gpuRegions, region.Code) {
			gpuAvailable = "✓"
		}

<<<<<<< HEAD
		io := iostreams.FromContext(ctx)
		colorize := io.ColorScheme()

		var capacity string
		switch c := region.Capacity; {
		case c == 0:
			capacity = colorize.Red("X")
		case c < 100:
			capacity = colorize.Magenta("▏")
		case c < 400:
			capacity = colorize.Yellow("▎")
		case c < 800:
			capacity = colorize.Green("▍")
		case c < 1000:
			capacity = colorize.Green("▌")
		default:
			capacity = colorize.Green("█")
		}
=======
		capacity := fmt.Sprint(region.Capacity)
		capacity = io.ColorScheme().RedGreenGradient(capacity, float64(region.Capacity)/1000)
>>>>>>> b82df2e8

		rows = append(rows, []string{
			region.Name,
			region.Code,
			gateway,
			gpuAvailable,
			capacity,
<<<<<<< HEAD
		})
	}

	return render.Table(out, "", rows, "Name", "Code", "Gateway", "Launch Plan+", "GPUs", "Capacity")
=======
			paidPlan,
		})
	}

	return render.Table(out, "", rows, "Name", "Code", "Gateway", "GPUs", "Capacity", "Launch Plan+")
>>>>>>> b82df2e8
}<|MERGE_RESOLUTION|>--- conflicted
+++ resolved
@@ -43,11 +43,7 @@
 	if err != nil {
 		return err
 	}
-<<<<<<< HEAD
-	regions, err := flapsClient.GetRegions(ctx)
-=======
 	regions, err := flapsClient.GetRegions(ctx, "performance-1x")
->>>>>>> b82df2e8
 	if err != nil {
 		return fmt.Errorf("failed retrieving regions: %w", err)
 	}
@@ -76,29 +72,8 @@
 			gpuAvailable = "✓"
 		}
 
-<<<<<<< HEAD
-		io := iostreams.FromContext(ctx)
-		colorize := io.ColorScheme()
-
-		var capacity string
-		switch c := region.Capacity; {
-		case c == 0:
-			capacity = colorize.Red("X")
-		case c < 100:
-			capacity = colorize.Magenta("▏")
-		case c < 400:
-			capacity = colorize.Yellow("▎")
-		case c < 800:
-			capacity = colorize.Green("▍")
-		case c < 1000:
-			capacity = colorize.Green("▌")
-		default:
-			capacity = colorize.Green("█")
-		}
-=======
 		capacity := fmt.Sprint(region.Capacity)
 		capacity = io.ColorScheme().RedGreenGradient(capacity, float64(region.Capacity)/1000)
->>>>>>> b82df2e8
 
 		rows = append(rows, []string{
 			region.Name,
@@ -106,16 +81,9 @@
 			gateway,
 			gpuAvailable,
 			capacity,
-<<<<<<< HEAD
-		})
-	}
-
-	return render.Table(out, "", rows, "Name", "Code", "Gateway", "Launch Plan+", "GPUs", "Capacity")
-=======
 			paidPlan,
 		})
 	}
 
 	return render.Table(out, "", rows, "Name", "Code", "Gateway", "GPUs", "Capacity", "Launch Plan+")
->>>>>>> b82df2e8
 }