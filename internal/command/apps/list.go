package apps

import (
	"context"
	"fmt"

	"github.com/spf13/cobra"

	"github.com/superfly/flyctl/api"
	"github.com/superfly/flyctl/iostreams"

	"github.com/superfly/flyctl/client"
	"github.com/superfly/flyctl/internal/command"
	"github.com/superfly/flyctl/internal/config"
	"github.com/superfly/flyctl/internal/flag"
	"github.com/superfly/flyctl/internal/format"
	"github.com/superfly/flyctl/internal/render"
)

func newList() *cobra.Command {
	const (
		long = `The APPS LIST command will show the applications currently
registered and available to this user. The list will include applications
from all the organizations the user is a member of. Each application will
be shown with its name, owner and when it was last deployed.
`
		short = "List applications"
	)

	cmd := command.New("list", short, long, runList,
		command.RequireSession,
	)

<<<<<<< HEAD
	flag.Add(cmd, flag.JSONOutput())
	flag.Add(cmd, flag.Org())

=======
	cmd.Aliases = []string{"ls"}
>>>>>>> 8bb2232a
	return cmd
}

func runList(ctx context.Context) (err error) {
	client := client.FromContext(ctx)
	cfg := config.FromContext(ctx)
	org, err := getOrg(ctx)
	if err != nil {
		return fmt.Errorf("error getting organization: %w", err)
	}

	var apps []api.App
	if org != nil {
		apps, err = client.API().GetAppsForOrganization(ctx, org.ID)
	} else {
		apps, err = client.API().GetApps(ctx, nil)
	}

	if err != nil {
		return
	}

	out := iostreams.FromContext(ctx).Out
	if cfg.JSONOutput {
		_ = render.JSON(out, apps)

		return
	}

	rows := make([][]string, 0, len(apps))
	for _, app := range apps {
		latestDeploy := ""
		if app.Deployed && app.CurrentRelease != nil {
			latestDeploy = format.RelativeTime(app.CurrentRelease.CreatedAt)
		}

		rows = append(rows, []string{
			app.Name,
			app.Organization.Slug,
			app.Status,
			app.PlatformVersion,
			latestDeploy,
		})
	}

	_ = render.Table(out, "", rows, "Name", "Owner", "Status", "Platform", "Latest Deploy")

	return
}

func getOrg(ctx context.Context) (*api.Organization, error) {
	client := client.FromContext(ctx).API()
	orgName := flag.GetString(ctx, flag.OrgName)

	if orgName == "" {
		return nil, nil
	}

	return client.GetOrganizationBySlug(ctx, orgName)
}<|MERGE_RESOLUTION|>--- conflicted
+++ resolved
@@ -31,13 +31,10 @@
 		command.RequireSession,
 	)
 
-<<<<<<< HEAD
 	flag.Add(cmd, flag.JSONOutput())
 	flag.Add(cmd, flag.Org())
 
-=======
 	cmd.Aliases = []string{"ls"}
->>>>>>> 8bb2232a
 	return cmd
 }
 
