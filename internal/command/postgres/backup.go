--- conflicted
+++ resolved
@@ -241,8 +241,6 @@
 		return err
 	}
 
-<<<<<<< HEAD
-=======
 	// Ensure the backup is issued against the primary.
 	leader, err := pickLeader(ctx, machines)
 	if err != nil {
@@ -253,7 +251,6 @@
 		return fmt.Errorf("backup creation requires at least 512MB of memory. Use `fly m update %s --vm-memory 512` to scale up.", leader.ID)
 	}
 
->>>>>>> 3f011d9b
 	cmd := "flexctl backup create"
 
 	if flag.GetBool(ctx, "immediate-checkpoint") {
@@ -329,13 +326,14 @@
 		return err
 	}
 
-<<<<<<< HEAD
-	if err := hasRequiredVersionOnMachines(appName, machines, "", backupVersion, ""); err != nil {
-=======
 	if len(machines) == 0 {
 		return fmt.Errorf("No active machines")
 	}
 
+	if err := hasRequiredVersionOnMachines(appName, machines, "", backupVersion, ""); err != nil {
+		return err
+	}
+
 	leader, err := pickLeader(ctx, machines)
 	if err != nil {
 		return err
@@ -343,11 +341,6 @@
 
 	if !hasRequiredMemoryForBackup(*leader) {
 		return fmt.Errorf("backup creation requires at least 512MB of memory. Use `fly m update %s --vm-memory 512` to scale up.", leader.ID)
-	}
-
-	if err := hasRequiredVersion(appName, machines); err != nil {
->>>>>>> 3f011d9b
-		return err
 	}
 
 	org, err := client.GetOrganizationByApp(ctx, appName)
