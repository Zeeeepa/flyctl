package postgres

import (
	"context"
	"fmt"
	"strings"

	"github.com/spf13/cobra"
	fly "github.com/superfly/fly-go"
	"github.com/superfly/fly-go/flaps"
	"github.com/superfly/flyctl/flypg"
	"github.com/superfly/flyctl/internal/appconfig"
	"github.com/superfly/flyctl/internal/flapsutil"
	"github.com/superfly/flyctl/iostreams"

	"github.com/superfly/flyctl/internal/command"
	"github.com/superfly/flyctl/internal/flag"
	"github.com/superfly/flyctl/internal/flyutil"
)

func newBackup() *cobra.Command {
	const (
		short = "Backup commands"
		long  = short + "\n"
	)

	cmd := command.New("backup", short, long, nil)
	cmd.Aliases = []string{"backups"}

	cmd.AddCommand(newBackupCreate(), newBackupEnable(), newBackupList(), newBackupRestore(), newBackupConfig())
	return cmd
}

func newBackupRestore() *cobra.Command {
	const (
		short = "Performs a WAL-based restore into a new Postgres cluster."
		long  = short + "\n"

		usage = "restore <destination-app-name>"
	)

	cmd := command.New(usage, short, long, runBackupRestore,
		command.RequireSession,
		command.RequireAppName,
	)

	cmd.Args = cobra.ExactArgs(1)

	flag.Add(
		cmd,
		flag.App(),
		flag.AppConfig(),
		flag.Detach(),
		flag.String{
			Name:        "restore-target-time",
			Description: "RFC3339-formatted timestamp up to which recovery will proceed. Example: 2021-07-16T12:34:56Z",
		},
		flag.String{
			Name:        "restore-target-name",
			Description: "ID or alias of backup to restore.",
		},
		flag.Bool{
			Name:        "restore-target-inclusive",
			Description: "Set to true to stop recovery after the specified time, or false to stop before it",
			Default:     true,
		},
	)

	return cmd
}

func runBackupRestore(ctx context.Context) error {
	var (
		appName     = appconfig.NameFromContext(ctx)
		client      = flyutil.ClientFromContext(ctx)
		destAppName = flag.FirstArg(ctx)
	)

	enabled, err := isBackupEnabled(ctx, appName)
	if err != nil {
		return err
	}

	if !enabled {
		return fmt.Errorf("backups are not enabled. Run `fly pg backup enable -a %s` to enable them", appName)
	}

	flapsClient, err := flapsutil.NewClientWithOptions(ctx, flaps.NewClientOpts{
		AppName: appName,
	})
	if err != nil {
		return fmt.Errorf("failed to initialize flaps client: %w", err)
	}

	machines, err := flapsClient.ListActive(ctx)
	if err != nil {
		return fmt.Errorf("list of machines could not be retrieved: %w", err)
	}

	if len(machines) == 0 {
		return fmt.Errorf("No active machines")
	}

	// Ensure the the app has the required flex version.
	if err := hasRequiredVersion(appName, machines); err != nil {
		return err
	}

	// Resolve the leader
	leader, err := pickLeader(ctx, machines)
	if err != nil {
		return err
	}

	// TODO - Use this to create new Tigris access keys. However, if we can't yet revoke
	// access keys after the restore process completes, we should understand the implications of
	// creating potentially many access keys.
	in := &fly.MachineExecRequest{
		Cmd: "bash -c \"echo $S3_ARCHIVE_CONFIG\"",
	}

	out, err := flapsClient.Exec(ctx, leader.ID, in)
	if err != nil {
		return err
	}

	if out.StdOut == "" {
		return fmt.Errorf("S3_ARCHIVE_CONFIG is unset")
	}

	restoreSecret := strings.Trim(out.StdOut, "\n")

	// Append restore target if specified
	restoreSecret += resolveRestoreTarget(ctx)

	// Resolve organization
	org, err := client.GetOrganizationByApp(ctx, appName)
	if err != nil {
		return err
	}

	// Build the input for the new cluster using the leader's configuration.
	input := &flypg.CreateClusterInput{
		AppName:                   destAppName,
		Organization:              org,
		InitialClusterSize:        1,
		ImageRef:                  leader.FullImageRef(),
		Region:                    leader.Region,
		Manager:                   flypg.ReplicationManager,
		Autostart:                 *leader.Config.Services[0].Autostart,
		BackupsEnabled:            false,
		VolumeSize:                &leader.Config.Mounts[0].SizeGb,
		Guest:                     leader.Config.Guest,
		BarmanRemoteRestoreConfig: restoreSecret,
	}

	launcher := flypg.NewLauncher(client)
	launcher.LaunchMachinesPostgres(ctx, input, false)

	return nil
}

func newBackupCreate() *cobra.Command {
	const (
		short = "Create a backup"
		long  = short + "\n"

		usage = "create"
	)

	cmd := command.New(usage, short, long, runBackupCreate,
		command.RequireSession,
		command.RequireAppName,
	)

	flag.Add(
		cmd,
		flag.App(),
		flag.AppConfig(),
		flag.String{
			Name:        "name",
			Description: "Backup name",
			Shorthand:   "n",
		},
		flag.Bool{
			Name:        "immediate-checkpoint",
			Description: "Forces Postgres to perform an immediate checkpoint",
			Shorthand:   "i",
		},
	)

	return cmd
}

func runBackupCreate(ctx context.Context) error {
	var (
		appName = appconfig.NameFromContext(ctx)
		io      = iostreams.FromContext(ctx)
	)

	enabled, err := isBackupEnabled(ctx, appName)
	if err != nil {
		return err
	}

	if !enabled {
		return fmt.Errorf("backups are not enabled. Run `fly pg backup enable -a %s` to enable them", appName)
	}

	flapsClient, err := flapsutil.NewClientWithOptions(ctx, flaps.NewClientOpts{
		AppName: appName,
	})
	if err != nil {
		return fmt.Errorf("list of machines could not be retrieved: %w", err)
	}

	machines, err := flapsClient.ListActive(ctx)
	if err != nil {
		return err
	}

	if len(machines) == 0 {
		return fmt.Errorf("No active machines")
	}

	if err := hasRequiredVersion(appName, machines); err != nil {
		return err
	}

	// Ensure the backup is issued against the primary.
	leader, err := pickLeader(ctx, machines)
	if err != nil {
		return err
	}
	cmd := "flexctl backup create"

	if flag.GetBool(ctx, "immediate-checkpoint") {
		cmd += " --immediate-checkpoint"
	}

	name := flag.GetString(ctx, "name")
	if name != "" {
		cmd += " -n " + name
	}

	in := &fly.MachineExecRequest{
		Cmd: cmd,
	}

	out, err := flapsClient.Exec(ctx, leader.ID, in)
	if err != nil {
		return err
	}

	if out.ExitCode != 0 {
		fmt.Fprintf(io.Out, "Exit code: %d\n", out.ExitCode)
	}

	if out.StdOut != "" {
		fmt.Fprint(io.Out, out.StdOut)
	}
	if out.StdErr != "" {
		fmt.Fprint(io.ErrOut, out.StdErr)
	}

	return nil
}

func newBackupEnable() *cobra.Command {
	const (
		short = "Enable backups on a Postgres cluster, creating a Tigris bucket for storage"
		long  = short + "\n"

		usage = "enable"
	)

	cmd := command.New(usage, short, long, runBackupEnable,
		command.RequireSession,
		command.RequireAppName,
	)

	flag.Add(
		cmd,
		flag.App(),
		flag.AppConfig(),
	)

	return cmd
}

func runBackupEnable(ctx context.Context) error {
	var (
		io      = iostreams.FromContext(ctx)
		appName = appconfig.NameFromContext(ctx)
		client  = flyutil.ClientFromContext(ctx)
	)

	app, err := client.GetAppCompact(ctx, appName)
	if err != nil {
		return err
	}

	if !app.IsPostgresApp() {
		return fmt.Errorf("app %s is not a postgres app", appName)
	}

	// Check to see if backups are already enabled
	enabled, err := isBackupEnabled(ctx, appName)
	if err != nil {
		return err
	}

	// Short-circuit if backups are already enabled.
	if enabled {
		return fmt.Errorf("backups are already enabled")
	}

	flapsClient, err := flapsutil.NewClientWithOptions(ctx, flaps.NewClientOpts{
		AppName: appName,
	})
	if err != nil {
		return fmt.Errorf("failed to initialize flaps client: %w", err)
	}

	machines, err := flapsClient.ListActive(ctx)
	if err != nil {
		return err
	}

	if err := hasRequiredVersion(appName, machines); err != nil {
		return err
	}

	org, err := client.GetOrganizationByApp(ctx, appName)
	if err != nil {
		return err
	}

	pgInput := &flypg.CreateClusterInput{
		AppName:        appName,
		Organization:   org,
		BackupsEnabled: true,
	}

	if err := flypg.CreateTigrisBucket(ctx, pgInput); err != nil {
		return fmt.Errorf("failed to create tigris bucket: %w", err)
	}

	secrets := map[string]string{
		flypg.BarmanSecretName: pgInput.BarmanSecret,
	}

	if _, err := client.SetSecrets(ctx, appName, secrets); err != nil {
		return fmt.Errorf("failed to set secrets: %w", err)
	}

	fmt.Fprintf(io.Out, "Backups enabled. Run `fly secrets deploy -a %s` to restart the cluster with the new configuration.\n", appName)
	return nil
}

func newBackupList() *cobra.Command {
	const (
		short = "List backups"
		long  = short + "\n"

		usage = "list"
	)

	cmd := command.New(usage, short, long, runBackupList,
		command.RequireSession,
		command.RequireAppName,
	)

	flag.Add(
		cmd,
		flag.App(),
		flag.AppConfig(),
	)

	return cmd
}

func runBackupList(ctx context.Context) error {
	var (
		appName = appconfig.NameFromContext(ctx)
		io      = iostreams.FromContext(ctx)
	)

	enabled, err := isBackupEnabled(ctx, appName)
	if err != nil {
		return err
	}

	if !enabled {
		return fmt.Errorf("backups are not enabled. Run `fly pg backup enable -a %s` to enable them", appName)
	}

	flapsClient, err := flapsutil.NewClientWithOptions(ctx, flaps.NewClientOpts{
		AppName: appName,
	})
	if err != nil {
		return fmt.Errorf("list of machines could not be retrieved: %w", err)
	}

	machines, err := flapsClient.List(ctx, "started")
	if err != nil {
		return err
	}

	if len(machines) == 0 {
		return fmt.Errorf("No active machines")
	}

	err = hasRequiredVersion(appName, machines)
	if err != nil {
		return err
	}

	machine := machines[0]

	in := &fly.MachineExecRequest{
		Cmd: "flexctl backup list",
	}

	out, err := flapsClient.Exec(ctx, machine.ID, in)
	if err != nil {
		return err
	}

	if out.ExitCode != 0 {
		fmt.Fprintf(io.Out, "Exit code: %d\n", out.ExitCode)
	}

	if out.StdOut != "" {
		fmt.Fprint(io.Out, out.StdOut)
	}
	if out.StdErr != "" {
		fmt.Fprint(io.ErrOut, out.StdErr)
	}

	return nil
}

func resolveRestoreTarget(ctx context.Context) string {
	target := ""
	switch {
	case flag.GetString(ctx, "restore-target-time") != "":
		target += fmt.Sprintf("?targetTime=%s", flag.GetString(ctx, "restore-target-time"))
	case flag.GetString(ctx, "restore-target-name") != "":
		target += fmt.Sprintf("?targetName=%s", flag.GetString(ctx, "restore-target-name"))
	default:
		return target
	}

	if flag.GetBool(ctx, "restore-target-inclusive") {
		target += fmt.Sprintf("&targetInclusive=%t", flag.GetBool(ctx, "restore-target-inclusive"))
	}

	return target
}

func hasRequiredVersion(appName string, machines []*fly.Machine) error {
	return hasRequiredVersionOnMachines(appName, machines, "", "0.0.53", "")
}

func isBackupEnabled(ctx context.Context, appName string) (bool, error) {
	var (
		client = flyutil.ClientFromContext(ctx)
	)

	secrets, err := client.GetAppSecrets(ctx, appName)
	if err != nil {
		return false, err
	}

	for _, secret := range secrets {
		if secret.Name == flypg.BarmanSecretName {
			return true, nil
		}
	}

	return false, nil
<<<<<<< HEAD
}

type TigrisAccessKeyRequest struct {
	Name        string             `json:"name"`
	BucketsRole []TigrisBucketRole `json:"buckets_role"`
}

type TigrisBucketRole struct {
	Bucket string `json:"bucket"`
	Role   string `json:"role"`
}

// func generateTigrisAccessKey(ctx context.Context, appName string, secretURL string) (string, error) {
// 	parsedURL, err := url.Parse(secretURL)
// 	if err != nil {
// 		return "", err
// 	}

// 	path := strings.TrimLeft(parsedURL.Path, "/")
// 	if path == "" {
// 		return "", fmt.Errorf("bucket and directory missing in secret URL")
// 	}

// 	pathSlice := strings.Split(path, "/")
// 	if len(pathSlice) != 2 {
// 		return "", fmt.Errorf("invalid bucket and directory format")
// 	}

// 	bucket := pathSlice[0]

// 	accessKey := parsedURL.User.Username()
// 	secretKey, _ := parsedURL.User.Password()

// 	query := TigrisAccessKeyRequest{
// 		Name: "restore",
// 		BucketsRole: []TigrisBucketRole{
// 			{
// 				Bucket: bucket,
// 				Role:   "ReadOnly",
// 			},
// 		},
// 	}

// 	reqBytes, err := json.Marshal(query)
// 	if err != nil {
// 		return "", err
// 	}

// 	body := url.QueryEscape(string(reqBytes))
// 	body = "Req=" + body
// 	req, err := http.NewRequest(http.MethodPost, "https://fly.iam.storage.tigris.dev/?Action=CreateAccessKeyWithBucketsRole", strings.NewReader(body))
// 	if err != nil {
// 		return "", err
// 	}

// 	req.Header.Set("Content-Type", "application/x-www-form-urlencoded")
// 	req.Header.Set("accept", "application/json")
// 	req.SetBasicAuth(accessKey, secretKey)

// 	region := "auto"
// 	service := "s3"
// 	sess := session.Must(session.NewSession(&aws.Config{
// 		Region:      aws.String(region),
// 		Credentials: credentials.NewStaticCredentials(accessKey, secretKey, ""),
// 	}))

// 	signer := v4.NewSigner(sess.Config.Credentials)
// 	_, err = signer.Sign(req, bytes.NewReader([]byte(body)), service, region, time.Now())
// 	if err != nil {
// 		return "", err
// 	}

// 	res, err := http.DefaultClient.Do(req)
// 	if err != nil {
// 		return "", err
// 	}

// 	resBody, err := ioutil.ReadAll(res.Body)
// 	resStr := string(resBody)
// 	var resMap map[string]interface{}
// 	if err := json.Unmarshal([]byte(resStr), &resMap); err != nil {
// 		return "", err
// 	}

// 	createAccessKeyResult := resMap["CreateAccessKeyResult"].(map[string]interface{})
// 	newAccessKey := createAccessKeyResult["AccessKey"].(map[string]interface{})
// 	restoreAccessKey := newAccessKey["AccessKeyId"].(string)
// 	restoreSecretKey := newAccessKey["SecretAccessKey"].(string)
// 	bucketDirectory := appName

// 	endpointUrl, err := url.Parse(endpoint)
// 	if err != nil {
// 		return "", err
// 	}

// 	values := endpointUrl.Query()
// 	if config.RestoreTargetName != "" {
// 		values.Set("targetName", config.RestoreTargetName)
// 		endpointUrl.RawQuery = values.Encode()
// 	} else if config.RestoreTargetTime != "" {
// 		values.Set("targetTime", config.RestoreTargetTime)
// 		if !config.RestoreTargetInclusive {
// 			values.Set("targetInclusive", "false")
// 		}
// 		endpointUrl.RawQuery = values.Encode()
// 	}

// 	endpointUrl.User = url.UserPassword(restoreAccessKey, restoreSecretKey)
// 	endpointUrl.Path = "/" + bucketName + "/" + bucketDirectory
// 	config.BarmanRemoteRestoreConfig = se
// }

func newBackupConfig() *cobra.Command {
	const (
		short = "Manage backup configuration"
		long  = short + "\n"
	)

	cmd := command.New("config", short, long, nil)

	cmd.AddCommand(newConfigShowCmd())

	return cmd
}

func newConfigShowCmd() *cobra.Command {
	const (
		short = "Show backup configuration"
		long  = short + "\n"
	)

	cmd := command.New("show", short, long, runBackupConfigShow,
		command.RequireSession,
		command.RequireAppName,
	)

	flag.Add(
		cmd,
		flag.App(),
		flag.AppConfig(),
	)

	return cmd
}

func runBackupConfigShow(ctx context.Context) error {
	var (
		appName = appconfig.NameFromContext(ctx)
	)

	enabled, err := isBackupEnabled(ctx, appName)
	if err != nil {
		return err
	}

	if !enabled {
		return fmt.Errorf("backups are not enabled. Run `fly pg backup enable -a %s` to enable them", appName)
	}

	return ExecOnLeader(ctx, appName, "flexctl backup config show")
=======
>>>>>>> 63f016d9
}<|MERGE_RESOLUTION|>--- conflicted
+++ resolved
@@ -480,118 +480,7 @@
 	}
 
 	return false, nil
-<<<<<<< HEAD
-}
-
-type TigrisAccessKeyRequest struct {
-	Name        string             `json:"name"`
-	BucketsRole []TigrisBucketRole `json:"buckets_role"`
-}
-
-type TigrisBucketRole struct {
-	Bucket string `json:"bucket"`
-	Role   string `json:"role"`
-}
-
-// func generateTigrisAccessKey(ctx context.Context, appName string, secretURL string) (string, error) {
-// 	parsedURL, err := url.Parse(secretURL)
-// 	if err != nil {
-// 		return "", err
-// 	}
-
-// 	path := strings.TrimLeft(parsedURL.Path, "/")
-// 	if path == "" {
-// 		return "", fmt.Errorf("bucket and directory missing in secret URL")
-// 	}
-
-// 	pathSlice := strings.Split(path, "/")
-// 	if len(pathSlice) != 2 {
-// 		return "", fmt.Errorf("invalid bucket and directory format")
-// 	}
-
-// 	bucket := pathSlice[0]
-
-// 	accessKey := parsedURL.User.Username()
-// 	secretKey, _ := parsedURL.User.Password()
-
-// 	query := TigrisAccessKeyRequest{
-// 		Name: "restore",
-// 		BucketsRole: []TigrisBucketRole{
-// 			{
-// 				Bucket: bucket,
-// 				Role:   "ReadOnly",
-// 			},
-// 		},
-// 	}
-
-// 	reqBytes, err := json.Marshal(query)
-// 	if err != nil {
-// 		return "", err
-// 	}
-
-// 	body := url.QueryEscape(string(reqBytes))
-// 	body = "Req=" + body
-// 	req, err := http.NewRequest(http.MethodPost, "https://fly.iam.storage.tigris.dev/?Action=CreateAccessKeyWithBucketsRole", strings.NewReader(body))
-// 	if err != nil {
-// 		return "", err
-// 	}
-
-// 	req.Header.Set("Content-Type", "application/x-www-form-urlencoded")
-// 	req.Header.Set("accept", "application/json")
-// 	req.SetBasicAuth(accessKey, secretKey)
-
-// 	region := "auto"
-// 	service := "s3"
-// 	sess := session.Must(session.NewSession(&aws.Config{
-// 		Region:      aws.String(region),
-// 		Credentials: credentials.NewStaticCredentials(accessKey, secretKey, ""),
-// 	}))
-
-// 	signer := v4.NewSigner(sess.Config.Credentials)
-// 	_, err = signer.Sign(req, bytes.NewReader([]byte(body)), service, region, time.Now())
-// 	if err != nil {
-// 		return "", err
-// 	}
-
-// 	res, err := http.DefaultClient.Do(req)
-// 	if err != nil {
-// 		return "", err
-// 	}
-
-// 	resBody, err := ioutil.ReadAll(res.Body)
-// 	resStr := string(resBody)
-// 	var resMap map[string]interface{}
-// 	if err := json.Unmarshal([]byte(resStr), &resMap); err != nil {
-// 		return "", err
-// 	}
-
-// 	createAccessKeyResult := resMap["CreateAccessKeyResult"].(map[string]interface{})
-// 	newAccessKey := createAccessKeyResult["AccessKey"].(map[string]interface{})
-// 	restoreAccessKey := newAccessKey["AccessKeyId"].(string)
-// 	restoreSecretKey := newAccessKey["SecretAccessKey"].(string)
-// 	bucketDirectory := appName
-
-// 	endpointUrl, err := url.Parse(endpoint)
-// 	if err != nil {
-// 		return "", err
-// 	}
-
-// 	values := endpointUrl.Query()
-// 	if config.RestoreTargetName != "" {
-// 		values.Set("targetName", config.RestoreTargetName)
-// 		endpointUrl.RawQuery = values.Encode()
-// 	} else if config.RestoreTargetTime != "" {
-// 		values.Set("targetTime", config.RestoreTargetTime)
-// 		if !config.RestoreTargetInclusive {
-// 			values.Set("targetInclusive", "false")
-// 		}
-// 		endpointUrl.RawQuery = values.Encode()
-// 	}
-
-// 	endpointUrl.User = url.UserPassword(restoreAccessKey, restoreSecretKey)
-// 	endpointUrl.Path = "/" + bucketName + "/" + bucketDirectory
-// 	config.BarmanRemoteRestoreConfig = se
-// }
+}
 
 func newBackupConfig() *cobra.Command {
 	const (
@@ -641,6 +530,4 @@
 	}
 
 	return ExecOnLeader(ctx, appName, "flexctl backup config show")
-=======
->>>>>>> 63f016d9
 }