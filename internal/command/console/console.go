package console

import (
	"context"
	"errors"
	"fmt"
	"maps"

	"github.com/docker/go-units"
	"github.com/google/shlex"
	"github.com/samber/lo"
	"github.com/spf13/cobra"

	fly "github.com/superfly/fly-go"
	"github.com/superfly/fly-go/flaps"
	"github.com/superfly/flyctl/helpers"
	"github.com/superfly/flyctl/internal/appconfig"
	"github.com/superfly/flyctl/internal/cmdutil"
	"github.com/superfly/flyctl/internal/command"
	"github.com/superfly/flyctl/internal/command/ssh"
	"github.com/superfly/flyctl/internal/config"
	"github.com/superfly/flyctl/internal/flag"
	"github.com/superfly/flyctl/internal/flapsutil"
	"github.com/superfly/flyctl/internal/flyutil"
	"github.com/superfly/flyctl/internal/machine"
	"github.com/superfly/flyctl/internal/prompt"
	"github.com/superfly/flyctl/iostreams"
	"github.com/superfly/flyctl/terminal"
)

func New() *cobra.Command {
	const (
		usage = "console"
		short = "Run a console in a new or existing machine"
		long  = "Run a console in a new or existing machine. The console command is\n" +
			"specified by the `console_command` configuration field. By default, a\n" +
			"new machine is created by default using the app's most recently deployed\n" +
			"image. An existing machine can be used instead with --machine."
	)
	cmd := command.New(usage, short, long, runConsole, command.RequireSession, command.RequireAppName)

	cmd.Args = cobra.NoArgs
	flag.Add(
		cmd,
		flag.App(),
		flag.AppConfig(),
		flag.Region(),
		flag.Wireguard(),
		flag.String{
			Name:        "machine",
			Description: "Run the console in the existing machine with the specified ID",
		},
		flag.Bool{
			Name:        "select",
			Shorthand:   "s",
			Description: "Select the machine on which to execute the console from a list.",
			Default:     false,
		},
		flag.String{
			Name:        "user",
			Shorthand:   "u",
			Description: "Unix username to connect as",
			Default:     ssh.DefaultSshUsername,
		},
		flag.String{
			Name:        "image",
			Shorthand:   "i",
			Description: "image to use (default: current release)",
		},
		flag.Env(),
		flag.String{
			Name:        "entrypoint",
			Description: "ENTRYPOINT replacement",
		},
		flag.Bool{
			Name:        "build-only",
			Description: "Only build the image without running the machine",
			Hidden:      true,
		},
		flag.Bool{
			Name:        "build-remote-only",
			Description: "Perform builds remotely without using the local docker daemon",
			Hidden:      true,
		},
		flag.Bool{
			Name:        "build-local-only",
			Description: "Only perform builds locally using the local docker daemon",
			Hidden:      true,
		},
		flag.Bool{
			Name:        "build-depot",
			Description: "Build your image with depot.dev",
			Hidden:      true,
		},
		flag.Bool{
			Name:        "build-nixpacks",
			Description: "Build your image with nixpacks",
			Hidden:      true,
		},
		flag.String{
			Name:        "dockerfile",
			Description: "Path to a Dockerfile. Defaults to the Dockerfile in the working directory.",
		},
		flag.StringArray{
			Name:        "build-arg",
			Description: "Set of build time variables in the form of NAME=VALUE pairs. Can be specified multiple times.",
			Hidden:      true,
		},
		flag.String{
			Name:        "image-label",
			Description: "Image label to use when tagging and pushing to the fly registry. Defaults to \"deployment-{timestamp}\".",
			Hidden:      true,
		},
		flag.String{
			Name:        "build-target",
			Description: "Set the target build stage to build if the Dockerfile has more than one stage",
			Hidden:      true,
		},
		flag.Bool{
			Name:        "no-build-cache",
			Description: "Do not use the cache when building the image",
			Hidden:      true,
		},
		flag.String{
			Name:        "command",
			Shorthand:   "C",
			Default:     "",
			Description: "command to run on SSH session",
		},
		flag.StringSlice{
			Name:      "port",
			Shorthand: "p",
			Description: `Publish ports, format: port[:machinePort][/protocol[:handler[:handler...]]])
		i.e.: --port 80/tcp --port 443:80/tcp:http:tls --port 5432/tcp:pg_tls
		To remove a port mapping use '-' as handler, i.e.: --port 80/tcp:-`,
		},
		flag.Bool{
			Name:        "skip-dns-registration",
			Description: "Do not register the machine's 6PN IP with the internal DNS system",
			Default:     true,
			Hidden:      true,
		},
		flag.StringArray{
			Name:        "file-local",
			Description: "Set of files to write to the Machine, in the form of /path/inside/machine=<local/path> pairs. Can be specified multiple times.",
		},
		flag.StringArray{
			Name:        "file-literal",
			Description: "Set of literals to write to the Machine, in the form of /path/inside/machine=VALUE pairs, where VALUE is the base64-encoded raw content. Can be specified multiple times.",
		},
		flag.StringArray{
			Name:        "file-secret",
			Description: "Set of secrets to write to the Machine, in the form of /path/inside/machine=SECRET pairs, where SECRET is the name of the secret. The content of the secret must be base64 encoded. Can be specified multiple times.",
		},
		flag.StringSlice{
			Name:        "volume",
			Description: "Volume to mount, in the form of <volume_id_or_name>:/path/inside/machine[:<options>]",
		},
		flag.VMSizeFlags,
	)

	return cmd
}

func runConsole(ctx context.Context) error {
	var (
		io        = iostreams.FromContext(ctx)
		appName   = appconfig.NameFromContext(ctx)
		apiClient = flyutil.ClientFromContext(ctx)
	)

	app, err := apiClient.GetAppCompact(ctx, appName)
	if err != nil {
		return fmt.Errorf("failed to get app: %w", err)
	}

	network, err := apiClient.GetAppNetwork(ctx, app.Name)
	if err != nil {
		return fmt.Errorf("failed to get app network: %w", err)
	}

	flapsClient, err := flapsutil.NewClientWithOptions(ctx, flaps.NewClientOpts{
		AppCompact: app,
		AppName:    app.Name,
	})
	if err != nil {
		return fmt.Errorf("failed to create flaps client: %w", err)
	}
	ctx = flapsutil.NewContextWithClient(ctx, flapsClient)

	appConfig := appconfig.ConfigFromContext(ctx)
	if appConfig == nil {
		appConfig, err = appconfig.FromRemoteApp(ctx, appName)
		if err != nil {
			return fmt.Errorf("failed to fetch app config from backend: %w", err)
		}
	}

	if err, extraInfo := appConfig.Validate(ctx); err != nil {
		fmt.Fprintln(io.ErrOut, extraInfo)
		return err
	}

	machine, cleanup, err := selectMachine(ctx, app, appConfig)
	if err != nil {
		return err
	}

	if cleanup != nil {
		defer cleanup()
	}

	_, dialer, err := ssh.BringUpAgent(ctx, apiClient, app, *network, false)
	if err != nil {
		return err
	}

	params := &ssh.ConnectParams{
		Ctx:            ctx,
		Org:            app.Organization,
		Dialer:         dialer,
		Username:       flag.GetString(ctx, "user"),
		DisableSpinner: false,
		AppNames:       []string{app.Name},
	}
	sshClient, err := ssh.Connect(params, machine.PrivateIP)
	if err != nil {
		return err
	}

	consoleCommand := appConfig.ConsoleCommand

	if flag.IsSpecified(ctx, "command") {
		consoleCommand = flag.GetString(ctx, "command")
	}

	return ssh.Console(ctx, sshClient, consoleCommand, true)
}

func selectMachine(ctx context.Context, app *fly.AppCompact, appConfig *appconfig.Config) (*fly.Machine, func(), error) {
	if flag.GetBool(ctx, "select") {
		return promptForMachine(ctx, app, appConfig)
	} else if flag.IsSpecified(ctx, "machine") {
		return getMachineByID(ctx)
	} else {
		guest, err := determineEphemeralConsoleMachineGuest(ctx, appConfig)
		if err != nil {
			return nil, nil, err
		}
		return makeEphemeralConsoleMachine(ctx, app, appConfig, guest)
	}
}

func promptForMachine(ctx context.Context, app *fly.AppCompact, appConfig *appconfig.Config) (*fly.Machine, func(), error) {
	if flag.IsSpecified(ctx, "machine") {
		return nil, nil, errors.New("--machine can't be used with -s/--select")
	}

	flapsClient := flapsutil.ClientFromContext(ctx)
	machines, err := flapsClient.ListActive(ctx)
	if err != nil {
		return nil, nil, err
	}
	machines = lo.Filter(machines, func(machine *fly.Machine, _ int) bool {
		return machine.State == fly.MachineStateStarted
	})

	ephemeralGuest, err := determineEphemeralConsoleMachineGuest(ctx, appConfig)
	if err != nil {
		return nil, nil, err
	}
	cpuS := lo.Ternary(ephemeralGuest.CPUs == 1, "", "s")
	ephemeralGuestStr := fmt.Sprintf("%d %s CPU%s, %d MB of memory", ephemeralGuest.CPUs, ephemeralGuest.CPUKind, cpuS, ephemeralGuest.MemoryMB)

	options := []string{fmt.Sprintf("create an ephemeral machine (%s)", ephemeralGuestStr)}
	for _, machine := range machines {
		options = append(options, fmt.Sprintf("%s: %s %s %s", machine.Region, machine.ID, machine.PrivateIP, machine.Name))
	}

	index := 0
	if err := prompt.Select(ctx, &index, "Select a machine:", "", options...); err != nil {
		return nil, nil, fmt.Errorf("failed to prompt for a machine: %w", err)
	}
	if index == 0 {
		return makeEphemeralConsoleMachine(ctx, app, appConfig, ephemeralGuest)
	} else {
		return machines[index-1], nil, nil
	}
}

func getMachineByID(ctx context.Context) (*fly.Machine, func(), error) {
	if flag.IsSpecified(ctx, "vm-cpus") {
		return nil, nil, errors.New("--vm-cpus can't be used with --machine")
	}
	if flag.IsSpecified(ctx, "vm-memory") {
		return nil, nil, errors.New("--vm-memory can't be used with --machine")
	}
	if flag.IsSpecified(ctx, "region") {
		return nil, nil, errors.New("--region can't be used with --machine")
	}

	flapsClient := flapsutil.ClientFromContext(ctx)
	machineID := flag.GetString(ctx, "machine")
	machine, err := flapsClient.Get(ctx, machineID)
	if err != nil {
		return nil, nil, err
	}
	if machine.State != fly.MachineStateStarted {
		return nil, nil, fmt.Errorf("machine %s is not started", machineID)
	}
	if machine.IsFlyAppsReleaseCommand() {
		return nil, nil, fmt.Errorf("machine %s is a release command machine", machineID)
	}

	return machine, nil, nil
}

func makeEphemeralConsoleMachine(ctx context.Context, app *fly.AppCompact, appConfig *appconfig.Config, guest *fly.MachineGuest) (*fly.Machine, func(), error) {
	apiClient := flyutil.ClientFromContext(ctx)
	currentRelease, err := apiClient.GetAppCurrentReleaseMachines(ctx, app.Name)
	if err != nil {
		return nil, nil, err
	}

	if !flag.IsSpecified(ctx, "image") && flag.IsSpecified(ctx, "dockerfile") {
		flag.SetString(ctx, "image", ".")
	}

	if currentRelease == nil && !flag.IsSpecified(ctx, "image") {
		return nil, nil, errors.New("can't create an ephemeral console machine since the app has not yet been released")
	}

	machConfig, err := appConfig.ToConsoleMachineConfig()
	if err != nil {
		return nil, nil, fmt.Errorf("failed to generate ephemeral console machine configuration: %w", err)
	}

	machConfig.Mounts, err = command.DetermineMounts(ctx, machConfig.Mounts, config.FromContext(ctx).Region)
	if err != nil {
		return nil, nil, fmt.Errorf("unable to process mounts: %w", err)
	}

	if flag.IsSpecified(ctx, "image") {
		img, err := command.DetermineImage(ctx, app.Name, flag.GetString(ctx, "image"))
		if err != nil {
			return nil, nil, fmt.Errorf("failed to get image: %w", err)
		}
		machConfig.Image = img.Tag
	} else {
		machConfig.Image = currentRelease.ImageRef
	}

	if env := flag.GetStringArray(ctx, "env"); len(env) > 0 {
		parsedEnv, err := cmdutil.ParseKVStringsToMap(env)
		if err != nil {
			return nil, nil, fmt.Errorf("failed parsing environment: %w", err)
		}
		maps.Copy(machConfig.Env, parsedEnv)
	}

	if machConfig.DNS == nil {
		machConfig.DNS = &fly.DNSConfig{}
	}
	machConfig.DNS.SkipRegistration = flag.GetBool(ctx, "skip-dns-registration")

	machineFiles, err := command.FilesFromCommand(ctx)
	if err != nil {
		return nil, nil, fmt.Errorf("failed parsing files: %w", err)
	}
	fly.MergeFiles(machConfig, machineFiles)

	machConfig.Guest = guest

	services, err := command.DetermineServices(ctx, machConfig.Services)
	if err != nil {
		return nil, nil, fmt.Errorf("failed parsing port: %w", err)
	}
	machConfig.Services = services

	if entrypoint := flag.GetString(ctx, "entrypoint"); entrypoint != "" {
		splitted, err := shlex.Split(entrypoint)
		if err != nil {
			return nil, nil, fmt.Errorf("invalid entrypoint: %w", err)
		}
		machConfig.Init.Entrypoint = splitted
	}

	if hdid := appConfig.HostDedicationID; hdid != "" {
		machConfig.Guest.HostDedicationID = hdid
	}

	input := &machine.EphemeralInput{
		LaunchInput: fly.LaunchMachineInput{
			Config: machConfig,
			Region: config.FromContext(ctx).Region,
		},
		What: "to run the console",
	}
	return machine.LaunchEphemeral(ctx, input)
}

func determineEphemeralConsoleMachineGuest(ctx context.Context, appConfig *appconfig.Config) (*fly.MachineGuest, error) {
	var guest *fly.MachineGuest

	if compute := appConfig.ComputeForGroup("console"); compute != nil {
		guest = compute.MachineGuest
<<<<<<< HEAD
=======

		if compute.Memory != "" {
			mb, err := helpers.ParseSize(compute.Memory, units.RAMInBytes, units.MiB)
			if err != nil {
				return nil, fmt.Errorf("invalid memory size: %w", err)
			}

			guest.MemoryMB = mb
		}
>>>>>>> 62b83d1c
	}

	guest, err := flag.GetMachineGuest(ctx, guest)
	if err != nil {
		return nil, fmt.Errorf("invalid arguments: %w", err)
	}

	var minMemory, maxMemory int
	switch guest.CPUKind {
	case "shared":
		minMemory = guest.CPUs * fly.MIN_MEMORY_MB_PER_SHARED_CPU
		maxMemory = guest.CPUs * fly.MAX_MEMORY_MB_PER_SHARED_CPU
	case "performance":
		minMemory = guest.CPUs * fly.MIN_MEMORY_MB_PER_CPU
		maxMemory = guest.CPUs * fly.MAX_MEMORY_MB_PER_CPU
	default:
		return nil, fmt.Errorf("invalid CPU kind '%s'; valid values are 'shared' and 'performance'", guest.CPUKind)
	}

	adjusted := lo.Clamp(guest.MemoryMB, minMemory, maxMemory)
	if adjusted != guest.MemoryMB {
		action := lo.Ternary(adjusted < guest.MemoryMB, "lowered", "raised")
		cpuS := lo.Ternary(guest.CPUs == 1, "", "s")
		terminal.Warnf(
			"Ephemeral machine memory will be %s from %d MB to %d MB to be compatible with %d %s CPU%s.",
			action,
			guest.MemoryMB,
			adjusted,
			guest.CPUs,
			guest.CPUKind,
			cpuS,
		)
	}
	guest.MemoryMB = adjusted

	return guest, nil
}<|MERGE_RESOLUTION|>--- conflicted
+++ resolved
@@ -404,8 +404,6 @@
 
 	if compute := appConfig.ComputeForGroup("console"); compute != nil {
 		guest = compute.MachineGuest
-<<<<<<< HEAD
-=======
 
 		if compute.Memory != "" {
 			mb, err := helpers.ParseSize(compute.Memory, units.RAMInBytes, units.MiB)
@@ -415,7 +413,6 @@
 
 			guest.MemoryMB = mb
 		}
->>>>>>> 62b83d1c
 	}
 
 	guest, err := flag.GetMachineGuest(ctx, guest)
