package machine

import (
	"context"
	"fmt"
	"math/rand"
	"strings"
	"time"

	"github.com/briandowns/spinner"
	"github.com/google/shlex"
	"github.com/pkg/errors"
	"github.com/samber/lo"
	"github.com/spf13/cobra"
	fly "github.com/superfly/fly-go"
	"github.com/superfly/fly-go/flaps"
	"github.com/superfly/flyctl/internal/appconfig"
	"github.com/superfly/flyctl/internal/cmdutil"
	"github.com/superfly/flyctl/internal/command"
	"github.com/superfly/flyctl/internal/command/ssh"
	"github.com/superfly/flyctl/internal/flag"
	"github.com/superfly/flyctl/internal/flapsutil"
	mach "github.com/superfly/flyctl/internal/machine"
	"github.com/superfly/flyctl/internal/prompt"
	"github.com/superfly/flyctl/internal/watch"
	"github.com/superfly/flyctl/iostreams"
)

var sharedFlags = flag.Set{
	flag.App(),
	flag.AppConfig(),
	flag.Detach(),
	flag.StringSlice{
		Name:      "port",
		Shorthand: "p",
		Description: `The external ports and handlers for services, in the format: port[:machinePort][/protocol[:handler[:handler...]]])
	For example: --port 80/tcp --port 443:80/tcp:http:tls --port 5432/tcp:pg_tls
	To remove a port mapping use '-' as handler. For example: --port 80/tcp:-`,
	},
	flag.StringArray{
		Name:        "env",
		Shorthand:   "e",
		Description: "Set of environment variables in the form of NAME=VALUE pairs. Can be specified multiple times.",
	},
	flag.String{
		Name:        "entrypoint",
		Description: "The command to override the Docker ENTRYPOINT.",
	},
	flag.Bool{
		Name:        "build-only",
		Description: "Only build the image without running the machine",
		Hidden:      true,
	},
	flag.Bool{
		Name:        "build-remote-only",
		Description: "Perform builds remotely without using the local docker daemon",
		Hidden:      true,
	},
	flag.Bool{
		Name:        "build-local-only",
		Description: "Only perform builds locally using the local docker daemon",
		Hidden:      true,
	},
	flag.Bool{
		Name:        "build-nixpacks",
		Description: "Build your image with nixpacks",
	},
	flag.String{
		Name:        "dockerfile",
		Description: "The path to a Dockerfile. Defaults to the Dockerfile in the working directory.",
	},
	flag.StringArray{
		Name:        "build-arg",
		Description: "Set of build time variables in the form of NAME=VALUE pairs. Can be specified multiple times.",
		Hidden:      true,
	},
	flag.String{
		Name:        "image-label",
		Description: "Image label to use when tagging and pushing to the fly registry. Defaults to \"deployment-{timestamp}\".",
		Hidden:      true,
	},
	flag.String{
		Name:        "build-target",
		Description: "Set the target build stage to build if the Dockerfile has more than one stage",
		Hidden:      true,
	},
	flag.Bool{
		Name:        "no-build-cache",
		Description: "Do not use the cache when building the image",
		Hidden:      true,
	},
	flag.StringArray{
		Name:        "kernel-arg",
		Description: "A list of kernel arguments to provide to the init. Can be specified multiple times.",
	},
	flag.StringArray{
		Name:        "metadata",
		Shorthand:   "m",
		Description: "Metadata in the form of NAME=VALUE pairs. Can be specified multiple times.",
	},
	flag.String{
		Name:        "schedule",
		Description: `Schedule a Machine run at hourly, daily and monthly intervals`,
	},
	flag.Bool{
		Name:        "skip-dns-registration",
		Description: "Do not register the machine's 6PN IP with the internal DNS system",
	},
	flag.Bool{
		Name:        "autostart",
		Description: "Automatically start a stopped Machine when a network request is received",
		Default:     true,
	},
	flag.Bool{
		Name:        "autostop",
		Description: "Automatically stop a Machine when there are no network requests for it",
		Default:     true,
	},
	flag.String{
		Name: "restart",
		Description: `Set the restart policy for a Machine. Options include 'no', 'always', and 'on-fail'.
	Default is 'on-fail' for Machines created by 'fly deploy' and Machines with a schedule. Default is 'always' for Machines created by 'fly m run'.`,
	},
	flag.StringSlice{
		Name:        "standby-for",
		Description: "For Machines without services, a comma separated list of Machine IDs to act as standby for.",
	},
	flag.StringArray{
		Name:        "file-local",
		Description: "Set of files to write to the Machine, in the form of /path/inside/machine=<local/path> pairs. Can be specified multiple times.",
	},
	flag.StringArray{
		Name:        "file-literal",
		Description: "Set of literals to write to the Machine, in the form of /path/inside/machine=VALUE pairs, where VALUE is the base64-encoded raw content. Can be specified multiple times.",
	},
	flag.StringArray{
		Name:        "file-secret",
		Description: "Set of secrets to write to the Machine, in the form of /path/inside/machine=SECRET pairs, where SECRET is the name of the secret. The content of the secret must be base64 encoded. Can be specified multiple times.",
	},
	flag.VMSizeFlags,
}

var runOrCreateFlags = flag.Set{
	flag.Region(),
	// deprecated in favor of `flyctl machine update`
	flag.String{
		Name:        "id",
		Description: "Machine ID, if previously known",
	},
	flag.String{
		Name:        "name",
		Shorthand:   "n",
		Description: "Machine name. Will be generated if omitted.",
	},
	flag.String{
		Name:        "org",
		Description: `The organization that will own the app`,
	},
	flag.Bool{
		Name:        "rm",
		Description: "Automatically remove the Machine when it exits. Sets the restart-policy to 'never' if not otherwise specified.",
	},
	flag.StringSlice{
		Name:        "volume",
		Shorthand:   "v",
		Description: "Volume to mount, in the form of <volume_id_or_name>:/path/inside/machine[:<options>]",
	},
	flag.Bool{
		Name:        "lsvd",
		Description: "Enable LSVD for this machine",
		Hidden:      true,
	},
}

func soManyErrors(args ...interface{}) error {
	sb := &strings.Builder{}
	errs := 0

	for i := range args {
		if i%2 == 0 {
			var err error

			kind := args[i].(string)
			erri := args[i+1]

			if erri != nil {
				err = erri.(error)
			}

			if err != nil {
				fmt.Fprintf(sb, "\t%s: %s\n", kind, err)
				errs += 1
			}
		}
	}

	if errs == 0 {
		return nil
	}

	if errs == 1 {
		return errors.New(strings.ReplaceAll(strings.ReplaceAll(sb.String(), "\t", ""), "\n", ""))
	}

	return fmt.Errorf("Multiple errors:\n%s", sb.String())
}

var s = spinner.New(spinner.CharSets[9], 100*time.Millisecond)

func newRun() *cobra.Command {
	const (
		short = "Run a machine"
		long  = short + "\n"

		usage = "run <image> [command]"
	)

	cmd := command.New(usage, short, long, runMachineRun,
		command.RequireSession,
		command.LoadAppNameIfPresent,
	)

	flag.Add(
		cmd,
		runOrCreateFlags,
		sharedFlags,
		flag.Wireguard(),
		flag.String{
			Name:        "user",
			Description: "Used with --shell. The username, if we're shelling into the Machine now.",
			Default:     "root",
			Hidden:      false,
		},
		flag.String{
			Name:        "command",
			Description: "Used with --shell. The command to run, if we're shelling into the Machine now (in case you don't have bash).",
			Default:     "/bin/bash",
			Hidden:      false,
		},
		flag.Bool{
			Name:        "shell",
			Description: "Open a shell on the Machine once created (implies --it --rm). If no app is specified, a temporary app is created just for this Machine and destroyed when the Machine is destroyed. See also --command and --user.",
			Hidden:      false,
		},
	)

	cmd.Args = cobra.MinimumNArgs(0)

	return cmd
}

func newCreate() *cobra.Command {
	const (
		short = "Create, but don't start, a machine"
		long  = short + "\n"

		usage = "create <image> [command]"
	)

	cmd := command.New(usage, short, long, runMachineCreate,
		command.RequireSession,
		command.LoadAppNameIfPresent,
	)

	flag.Add(
		cmd,
		runOrCreateFlags,
		sharedFlags,
	)

	cmd.Args = cobra.MinimumNArgs(1)

	return cmd
}

type contextKey struct {
	name string
}

var createCommandCtxKey = &contextKey{"createCommand"}

func runMachineCreate(ctx context.Context) error {
	return runMachineRun(context.WithValue(ctx, createCommandCtxKey, true))
}

func runMachineRun(ctx context.Context) error {
	var (
		appName  = appconfig.NameFromContext(ctx)
		client   = fly.ClientFromContext(ctx)
		io       = iostreams.FromContext(ctx)
		colorize = io.ColorScheme()
		err      error
		app      *fly.AppCompact
		isCreate = false
		interact = false
		shell    = flag.GetBool(ctx, "shell")
		destroy  = flag.GetBool(ctx, "rm")
	)

	if shell {
		destroy = true
		interact = true
	}

	if ctx.Value(createCommandCtxKey) != nil {
		isCreate = true
	}

	switch {
	case interact && appName != "":
		app, err = client.GetAppCompact(ctx, appName)
		if err != nil {
			return err
		}

	case interact && appName == "":
		app, err = getOrCreateEphemeralShellApp(ctx, client)
		if err != nil {
			return err
		}

	case appName == "":
		app, err = createApp(ctx, "Running a Machine without specifying an app will create one for you, is this what you want?", "", client)
		if err != nil {
			return err
		}

		if app == nil {
			return nil
		}

	default:
		app, err = client.GetAppCompact(ctx, appName)
		if err != nil && strings.Contains(err.Error(), "Could not find App") {
			app, err = createApp(ctx, fmt.Sprintf("App '%s' does not exist, would you like to create it?", appName), appName, client)
			if err != nil {
				return err
			}

			if app == nil {
				return nil
			}
		}
		if err != nil {
			return err
		}
	}

	machineConf := &fly.MachineConfig{
		AutoDestroy: destroy,
		DNS: &fly.DNSConfig{
			SkipRegistration: flag.GetBool(ctx, "skip-dns-registration"),
		},
	}

	input := fly.LaunchMachineInput{
		Name:   flag.GetString(ctx, "name"),
		Region: flag.GetString(ctx, "region"),
		LSVD:   flag.GetBool(ctx, "lsvd"),
	}

	flapsClient, err := flapsutil.NewClientWithOptions(ctx, flaps.NewClientOpts{
		AppCompact: app,
		AppName:    app.Name,
	})
	if err != nil {
		return fmt.Errorf("could not make API client: %w", err)
	}
	ctx = flaps.NewContext(ctx, flapsClient)

	imageOrPath := flag.FirstArg(ctx)
	if imageOrPath == "" && shell {
		imageOrPath = "ubuntu"
	} else if imageOrPath == "" {
		return fmt.Errorf("image argument can't be an empty string")
	}

	machineID := flag.GetString(ctx, "id")
	if machineID != "" {
		return fmt.Errorf("to update an existing machine, use 'flyctl machine update'")
	}

	machineConf, err = determineMachineConfig(ctx, &determineMachineConfigInput{
		initialMachineConf: *machineConf,
		appName:            app.Name,
		imageOrPath:        imageOrPath,
		region:             input.Region,
		updating:           false,
		interact:           interact,
	})
	if err != nil {
		return err
	}

	if flag.GetBool(ctx, "build-only") {
		return nil
	}

	input.SkipLaunch = (len(machineConf.Standbys) > 0 || isCreate)
	input.Config = machineConf

	machine, err := flapsClient.Launch(ctx, input)
	if err != nil {
		return fmt.Errorf("could not launch machine: %w", err)
	}

	id, instanceID, state, privateIP := machine.ID, machine.InstanceID, machine.State, machine.PrivateIP

	verb := "launched"
	if isCreate {
		verb = "created"
	}

	fmt.Fprintf(io.Out, "Success! A Machine has been successfully %s in app %s\n", verb, app.Name)
	fmt.Fprintf(io.Out, " Machine ID: %s\n", id)

	if !interact {
		fmt.Fprintf(io.Out, " Instance ID: %s\n", instanceID)
		fmt.Fprintf(io.Out, " State: %s\n", state)
	}

	if input.SkipLaunch {
		return nil
	}

	if !interact {
		fmt.Fprintf(io.Out, "\n Attempting to start machine...\n\n")
	}

	s.Start()
	// wait for machine to be started
	err = mach.WaitForStartOrStop(ctx, machine, "start", time.Minute*5)
	s.Stop()
	if err != nil {
		return err
	}

	if interact {
		_, dialer, err := ssh.BringUpAgent(ctx, client, app, false)
		if err != nil {
			return err
		}

		// the app handle we have from creating a new app, presuming that's what
		// we did, doesn't have the ID set.
		app, err = client.GetAppCompact(ctx, app.Name)
		if err != nil {
			return fmt.Errorf("failed to load app info for %s: %w", app.Name, err)
		}

		sshClient, err := ssh.Connect(&ssh.ConnectParams{
			Ctx:            ctx,
			Org:            app.Organization,
			Dialer:         dialer,
			Username:       flag.GetString(ctx, "user"),
			DisableSpinner: false,
			AppNames:       []string{app.Name},
		}, machine.PrivateIP)
		if err != nil {
			return err
		}

		err = ssh.Console(ctx, sshClient, flag.GetString(ctx, "command"), true)
		if destroy {
			err = soManyErrors("console", err, "destroy machine", Destroy(ctx, app, machine, true))
		}

		if err != nil {
			return err
		}

		if destroy {
			return nil
		}
	}

	if !flag.GetDetach(ctx) {
		fmt.Fprintln(io.Out, colorize.Green("==> "+"Monitoring health checks"))

		if err := watch.MachinesChecks(ctx, []*fly.Machine{machine}); err != nil {
			return err
		}
		fmt.Fprintln(io.Out)
	}

	fmt.Fprintf(io.Out, "Machine started, you can connect via the following private ip\n")
	fmt.Fprintf(io.Out, "  %s\n", privateIP)

	return nil
}

func getOrCreateEphemeralShellApp(ctx context.Context, client *fly.Client) (*fly.AppCompact, error) {
	// no prompt if --org, buried in the context code
	org, err := prompt.Org(ctx)
	if err != nil {
		return nil, fmt.Errorf("create interactive shell app: %w", err)
	}

	apps, err := client.GetAppsForOrganization(ctx, org.ID)
	if err != nil {
		return nil, fmt.Errorf("create interactive shell app: %w", err)
	}

	var appc *fly.App

	for appi, appt := range apps {
		if strings.HasPrefix(appt.Name, "flyctl-interactive-shells-") {
			appc = &apps[appi]
			break
		}
	}

	if appc == nil {
		appc, err = client.CreateApp(ctx, fly.CreateAppInput{
			OrganizationID: org.ID,
			// i'll never find love again like the kind you give like the kind you send
			Name: fmt.Sprintf("flyctl-interactive-shells-%s-%d", strings.ToLower(org.ID), rand.Intn(1_000_000)),
		})

		if err != nil {
			return nil, fmt.Errorf("create interactive shell app: %w", err)
		}

		f, err := flapsutil.NewClientWithOptions(ctx, flaps.NewClientOpts{AppName: appc.Name})
		if err != nil {
			return nil, err
		} else if err := f.WaitForApp(ctx, appc.Name); err != nil {
			return nil, err
		}
	}

	// this app handle won't have all the metadata attached, so grab it
	app, err := client.GetAppCompact(ctx, appc.Name)
	if err != nil {
		return nil, err
	}

	return app, nil
}

func createApp(ctx context.Context, message, name string, client *fly.Client) (*fly.AppCompact, error) {
	confirm, err := prompt.Confirm(ctx, message)
	if err != nil {
		return nil, err
	}

	if !confirm {
		return nil, nil
	}

	org, err := prompt.Org(ctx)
	if err != nil {
		return nil, err
	}

	if name == "" {
		name, err = selectAppName(ctx)
		if err != nil {
			return nil, err
		}
	}

	input := fly.CreateAppInput{
		Name:           name,
		OrganizationID: org.ID,
	}

	app, err := client.CreateApp(ctx, input)
	if err != nil {
		return nil, err
	}

	f, err := flapsutil.NewClientWithOptions(ctx, flaps.NewClientOpts{AppName: app.Name})
	if err != nil {
		return nil, err
	} else if err := f.WaitForApp(ctx, app.Name); err != nil {
		return nil, err
	}

	return &fly.AppCompact{
		ID:       app.ID,
		Name:     app.Name,
		Status:   app.Status,
		Deployed: app.Deployed,
		Hostname: app.Hostname,
		AppURL:   app.AppURL,
		Organization: &fly.OrganizationBasic{
			ID:   app.Organization.ID,
			Slug: app.Organization.Slug,
		},
	}, nil
}

func parseKVFlag(ctx context.Context, flagName string, initialMap map[string]string) (parsed map[string]string, err error) {
	parsed = initialMap

	if value := flag.GetStringArray(ctx, flagName); len(value) > 0 {
		parsed, err = cmdutil.ParseKVStringsToMap(value)
		if err != nil {
			return nil, fmt.Errorf("invalid key/value pairs specified for flag %s", flagName)
		}
	}
	return parsed, nil
}

func selectAppName(ctx context.Context) (name string, err error) {
	const msg = "App Name:"

	if err = prompt.String(ctx, &name, msg, "", false); prompt.IsNonInteractive(err) {
		err = prompt.NonInteractiveError("name argument or flag must be specified when not running interactively")
	}

	return
}

type determineMachineConfigInput struct {
	initialMachineConf fly.MachineConfig
	appName            string
	imageOrPath        string
	region             string
	updating           bool
	interact           bool
}

func determineMachineConfig(
	ctx context.Context,
	input *determineMachineConfigInput,
) (*fly.MachineConfig, error) {
	machineConf := mach.CloneConfig(&input.initialMachineConf)

	var err error
	machineConf.Guest, err = flag.GetMachineGuest(ctx, machineConf.Guest)
	if err != nil {
		return nil, err
	}

	if len(flag.GetStringArray(ctx, "kernel-arg")) != 0 {
		machineConf.Guest.KernelArgs = flag.GetStringArray(ctx, "kernel-arg")
	}

	parsedEnv, err := parseKVFlag(ctx, "env", machineConf.Env)
	if err != nil {
		return machineConf, err
	}

	if machineConf.Env == nil {
		machineConf.Env = make(map[string]string)
	}

	for k, v := range parsedEnv {
		machineConf.Env[k] = v
	}

	if flag.GetString(ctx, "schedule") != "" {
		machineConf.Schedule = flag.GetString(ctx, "schedule")
	}

	if input.updating {
		// Called from `update`. Command is specified by flag.
		if command := flag.GetString(ctx, "command"); command != "" {
			split, err := shlex.Split(command)
			if err != nil {
				return machineConf, errors.Wrap(err, "invalid command")
			}
			machineConf.Init.Cmd = split
		}
	} else {
		// Called from `run`. Command is specified by arguments.
		args := flag.Args(ctx)

		if len(args) != 0 {
			machineConf.Init.Cmd = args[1:]
		}
	}

	if input.interact {
		machineConf.Init.Exec = []string{"/bin/sleep", "inf"}
	}

	if flag.IsSpecified(ctx, "skip-dns-registration") {
		if machineConf.DNS == nil {
			machineConf.DNS = &fly.DNSConfig{}
		}
		machineConf.DNS.SkipRegistration = flag.GetBool(ctx, "skip-dns-registration")
	}

	// Metadata
	parsedMetadata, err := parseKVFlag(ctx, "metadata", machineConf.Metadata)
	if err != nil {
		return machineConf, err
	}

	if machineConf.Metadata == nil {
		machineConf.Metadata = make(map[string]string)
	}

	for k, v := range parsedMetadata {
		machineConf.Metadata[k] = v
	}

	services, err := command.DetermineServices(ctx, machineConf.Services)
	if err != nil {
		return machineConf, err
	}
	machineConf.Services = services

	if entrypoint := flag.GetString(ctx, "entrypoint"); entrypoint != "" {
		splitted, err := shlex.Split(entrypoint)
		if err != nil {
			return machineConf, errors.Wrap(err, "invalid entrypoint")
		}
		machineConf.Init.Entrypoint = splitted
	}

	// default restart policy to always unless otherwise specified
	switch flag.GetString(ctx, "restart") {
	case "no":
<<<<<<< HEAD
		machineConf.Restart = &fly.MachineRestart{
			Policy: fly.MachineRestartPolicyNo,
		}
	case "on-fail":
		machineConf.Restart = &fly.MachineRestart{
			Policy: fly.MachineRestartPolicyOnFailure,
		}
	case "always":
		machineConf.Restart = &fly.MachineRestart{
			Policy: fly.MachineRestartPolicyAlways,
		}
=======
		machineConf.Restart = &fly.MachineRestart{Policy: fly.MachineRestartPolicyNo}
	case "on-fail":
		machineConf.Restart = &fly.MachineRestart{Policy: fly.MachineRestartPolicyOnFailure}
	case "always":
		machineConf.Restart = &fly.MachineRestart{Policy: fly.MachineRestartPolicyAlways}
>>>>>>> 30616845
	case "":
		if flag.IsSpecified(ctx, "restart") {
			// An empty policy was explicitly requested.
			machineConf.Restart = nil
		} else if machineConf.AutoDestroy {
			// Autodestroy only works when the restart policy is set to no, so unless otherwise specified, we set the restart policy to no.
			machineConf.Restart = &fly.MachineRestart{Policy: fly.MachineRestartPolicyNo}
		} else if !input.updating {
			// This is a new machine; apply the default.
			if machineConf.Schedule != "" {
<<<<<<< HEAD
				machineConf.Restart.Policy = fly.MachineRestartPolicyOnFailure
				machineConf.Restart = &fly.MachineRestart{
					Policy: "",
				}
			} else if !input.updating {
				// This is a new machine; apply the default.
				if machineConf.Schedule != "" {
					machineConf.Restart = &fly.MachineRestart{Policy: fly.MachineRestartPolicyOnFailure}
				} else {
					machineConf.Restart = &fly.MachineRestart{Policy: fly.MachineRestartPolicyAlways}
				}
=======
				machineConf.Restart = &fly.MachineRestart{Policy: fly.MachineRestartPolicyOnFailure}
			} else {
				machineConf.Restart = &fly.MachineRestart{Policy: fly.MachineRestartPolicyAlways}
>>>>>>> 30616845
			}
		}
	default:
		return machineConf, errors.New("invalid restart provided")
	}

	machineConf.Mounts, err = command.DetermineMounts(ctx, machineConf.Mounts, input.region)
	if err != nil {
		return machineConf, err
	}

	if input.imageOrPath != "" {
		img, err := command.DetermineImage(ctx, input.appName, input.imageOrPath)
		if err != nil {
			return machineConf, err
		}
		machineConf.Image = img.Tag
	}

	// Service updates
	for idx := range machineConf.Services {
		s := &machineConf.Services[idx]
		// Use the chance to port the deprecated field
		if machineConf.DisableMachineAutostart != nil {
			s.Autostart = fly.Pointer(!(*machineConf.DisableMachineAutostart))
			machineConf.DisableMachineAutostart = nil
		}

		if flag.IsSpecified(ctx, "autostop") {
			s.Autostop = fly.Pointer(flag.GetBool(ctx, "autostop"))
		}

		if flag.IsSpecified(ctx, "autostart") {
			s.Autostart = fly.Pointer(flag.GetBool(ctx, "autostart"))
		}
	}

	// Standby machine
	if flag.IsSpecified(ctx, "standby-for") {
		standbys := flag.GetStringSlice(ctx, "standby-for")
		machineConf.Standbys = lo.Ternary(len(standbys) > 0, standbys, nil)
	}

	machineFiles, err := command.FilesFromCommand(ctx)
	if err != nil {
		return machineConf, err
	}
	fly.MergeFiles(machineConf, machineFiles)

	return machineConf, nil
}<|MERGE_RESOLUTION|>--- conflicted
+++ resolved
@@ -715,7 +715,6 @@
 	// default restart policy to always unless otherwise specified
 	switch flag.GetString(ctx, "restart") {
 	case "no":
-<<<<<<< HEAD
 		machineConf.Restart = &fly.MachineRestart{
 			Policy: fly.MachineRestartPolicyNo,
 		}
@@ -727,13 +726,6 @@
 		machineConf.Restart = &fly.MachineRestart{
 			Policy: fly.MachineRestartPolicyAlways,
 		}
-=======
-		machineConf.Restart = &fly.MachineRestart{Policy: fly.MachineRestartPolicyNo}
-	case "on-fail":
-		machineConf.Restart = &fly.MachineRestart{Policy: fly.MachineRestartPolicyOnFailure}
-	case "always":
-		machineConf.Restart = &fly.MachineRestart{Policy: fly.MachineRestartPolicyAlways}
->>>>>>> 30616845
 	case "":
 		if flag.IsSpecified(ctx, "restart") {
 			// An empty policy was explicitly requested.
@@ -744,23 +736,7 @@
 		} else if !input.updating {
 			// This is a new machine; apply the default.
 			if machineConf.Schedule != "" {
-<<<<<<< HEAD
 				machineConf.Restart.Policy = fly.MachineRestartPolicyOnFailure
-				machineConf.Restart = &fly.MachineRestart{
-					Policy: "",
-				}
-			} else if !input.updating {
-				// This is a new machine; apply the default.
-				if machineConf.Schedule != "" {
-					machineConf.Restart = &fly.MachineRestart{Policy: fly.MachineRestartPolicyOnFailure}
-				} else {
-					machineConf.Restart = &fly.MachineRestart{Policy: fly.MachineRestartPolicyAlways}
-				}
-=======
-				machineConf.Restart = &fly.MachineRestart{Policy: fly.MachineRestartPolicyOnFailure}
-			} else {
-				machineConf.Restart = &fly.MachineRestart{Policy: fly.MachineRestartPolicyAlways}
->>>>>>> 30616845
 			}
 		}
 	default:
