package machine

import (
	"context"
	"fmt"
	"strings"
	"time"

	"github.com/google/shlex"
	"github.com/samber/lo"
	"github.com/spf13/cobra"
	"github.com/superfly/flyctl/api"
	"github.com/superfly/flyctl/client"
	"github.com/superfly/flyctl/flaps"
	"github.com/superfly/flyctl/internal/appconfig"
	"github.com/superfly/flyctl/internal/buildinfo"
	"github.com/superfly/flyctl/internal/command"
	"github.com/superfly/flyctl/internal/flag"
	mach "github.com/superfly/flyctl/internal/machine"
	"github.com/superfly/flyctl/internal/watch"
	"github.com/superfly/flyctl/iostreams"
	"github.com/superfly/flyctl/terminal"
	"golang.org/x/exp/slices"
)

func newClone() *cobra.Command {
	const (
		short = "Clone a Fly machine"
		long  = short + "\n"

		usage = "clone <machine_id>"
	)

	cmd := command.New(usage, short, long, runMachineClone,
		command.RequireSession,
		command.RequireAppName,
		command.LoadAppConfigIfPresent,
	)

	cmd.Args = cobra.RangeArgs(0, 1)

	flag.Add(
		cmd,
		flag.App(),
		flag.AppConfig(),
		selectFlag,
		flag.Region(),
		flag.String{
			Name:        "name",
			Description: "Optional name for the new machine",
		},
		flag.String{
			Name:        "from-snapshot",
			Description: "Clone attached volumes and restore from snapshot, use 'last' for most recent snapshot. The default is an empty volume",
		},
		flag.String{
			Name:        "attach-volume",
			Description: "Existing volume to attach to the new machine in the form of <volume_id>[:/path/inside/machine]",
		},
		flag.String{
			Name:        "process-group",
			Description: "For machines that are part of Fly Apps v2 does a regular clone and changes the process group to what is specified here",
		},
		flag.String{
			Name:        "override-cmd",
			Description: "Set CMD on the new machine to this value",
		},
		flag.Bool{
			Name:        "clear-cmd",
			Description: "Set empty CMD on the new machine so it uses default CMD for the image",
		},
		flag.Bool{
			Name:        "clear-auto-destroy",
			Description: "Disable auto destroy setting on new machine",
		},
		flag.StringSlice{
			Name:        "standby-for",
			Description: "Comma separated list of machine ids to watch for. You can use '--standby-for=source' to create a standby for the cloned machine",
		},
		flag.Bool{
			Name:        "volume-requires-unique-zone",
			Description: "Require volume to be placed in separate hardware zone from existing volumes. Default false",
			Default:     false,
		},
		flag.Detach(),
	)

	return cmd
}

func runMachineClone(ctx context.Context) (err error) {
	var (
		out      = iostreams.FromContext(ctx).Out
		appName  = appconfig.NameFromContext(ctx)
		io       = iostreams.FromContext(ctx)
		colorize = io.ColorScheme()
		client   = client.FromContext(ctx).API()
	)

	app, err := client.GetAppCompact(ctx, appName)
	if err != nil {
		return err
	}

	machineID := flag.FirstArg(ctx)
	haveMachineID := len(flag.Args(ctx)) > 0
	source, ctx, err := selectOneMachine(ctx, app, machineID, haveMachineID)
	if err != nil {
		return err
	}
	flapsClient := flaps.FromContext(ctx)

	var vol *api.Volume
	if volumeInfo := flag.GetString(ctx, "attach-volume"); volumeInfo != "" {
		splitVolumeInfo := strings.Split(volumeInfo, ":")
		volID := splitVolumeInfo[0]

		vol, err = flapsClient.GetVolume(ctx, volID)
		if err != nil {
			return fmt.Errorf("could not get existing volume: %w", err)
		}
	}

	region := flag.GetString(ctx, "region")
	if vol != nil && region != "" {
		if vol.Region != region {
			return fmt.Errorf("specified region %s but volume is in region %s, use the same region as the volume", colorize.Bold(region), colorize.Bold(vol.Region))
		}
	} else if vol != nil && region == "" {
		region = vol.Region
	} else if region == "" {
		region = source.Region
	}

	fmt.Fprintf(out, "Cloning machine %s into region %s\n", colorize.Bold(source.ID), colorize.Bold(region))

	targetConfig := source.Config
	if targetProcessGroup := flag.GetString(ctx, "process-group"); targetProcessGroup != "" {
		appConfig, err := getAppConfig(ctx, appName)
		if err != nil {
			return fmt.Errorf("failed to get app config: %w", err)
		}

		if !slices.Contains(appConfig.ProcessNames(), targetProcessGroup) {
			return fmt.Errorf("process group %s is not present in app configuration, add a [processes] section to fly.toml", targetProcessGroup)
		}
		if targetProcessGroup == api.MachineProcessGroupFlyAppReleaseCommand {
			return fmt.Errorf("invalid process group %s, %s is reserved for internal use", targetProcessGroup, api.MachineProcessGroupFlyAppReleaseCommand)
		}

		if targetConfig.Metadata == nil {
			targetConfig.Metadata = make(map[string]string)
		}
		targetConfig.Metadata[api.MachineConfigMetadataKeyFlyProcessGroup] = targetProcessGroup
		targetConfig.Metadata[api.MachineConfigMetadataKeyFlyctlVersion] = buildinfo.ParsedVersion().String()

		terminal.Infof("Setting process group to %s for new machine and updating cmd, services, and checks\n", targetProcessGroup)
		mConfig, err := appConfig.ToMachineConfig(targetProcessGroup, nil)
		if err != nil {
			return fmt.Errorf("failed to get process group config: %w", err)
		}
		targetConfig.Init.Cmd = mConfig.Init.Cmd
		targetConfig.Services = mConfig.Services
		targetConfig.Checks = mConfig.Checks
	}

	targetConfig.Image = source.FullImageRef()

	if flag.GetBool(ctx, "clear-cmd") {
		targetConfig.Init.Cmd = make([]string, 0)
	} else if targetCmd := flag.GetString(ctx, "override-cmd"); targetCmd != "" {
		theCmd, err := shlex.Split(targetCmd)
		if err != nil {
			return fmt.Errorf("error splitting cmd: %w", err)
		}
		targetConfig.Init.Cmd = theCmd
	}
	if flag.GetBool(ctx, "clear-auto-destroy") {
		targetConfig.AutoDestroy = false
	}
	if targetConfig.AutoDestroy {
		fmt.Fprintf(io.Out, "Auto destroy enabled and will destroy machine on exit. Use --clear-auto-destroy to remove this setting.\n")
	}

	var volID string
	if volumeInfo := flag.GetString(ctx, "attach-volume"); volumeInfo != "" {
		splitVolumeInfo := strings.Split(volumeInfo, ":")
		volID = splitVolumeInfo[0]

		if len(source.Config.Mounts) > 1 {
			return fmt.Errorf("Can't use --attach-volume for machines with more than 1 volume.")
		} else if len(source.Config.Mounts) == 0 && len(splitVolumeInfo) != 2 {
			return fmt.Errorf("Please specify a mount path on '%s' using <volume_id>:/path/inside/machine", volumeInfo)
		}

		// in case user passed a mount path
		if len(splitVolumeInfo) == 2 {
			// patches the source config so the loop below attaches the volume on the passed mount path
			if len(source.Config.Mounts) == 0 {
				source.Config.Mounts = []api.MachineMount{
					{
						Path: splitVolumeInfo[1],
					},
				}
			} else if len(source.Config.Mounts) == 1 {
				fmt.Fprintf(io.Out, "Info: --attach-volume is overriding previous mount point from `%s` to `%s`.\n", source.Config.Mounts[0].Path, splitVolumeInfo[1])
				source.Config.Mounts[0].Path = splitVolumeInfo[1]
			}
		}
	}

	for _, mnt := range source.Config.Mounts {
		var vol *api.Volume
		if volID != "" {
			fmt.Fprintf(out, "Attaching existing volume %s\n", colorize.Bold(volID))
			vol, err = flapsClient.GetVolume(ctx, volID)
			if err != nil {
				return fmt.Errorf("could not get existing volume: %w", err)
			}

			if vol.IsAttached() {
				return fmt.Errorf("volume %s is already attached to a machine", vol.ID)
			}
		} else {
			var snapshotID *string
			switch snapID := flag.GetString(ctx, "from-snapshot"); snapID {
			case "last":
				snapshots, err := flapsClient.GetVolumeSnapshots(ctx, mnt.Volume)
				if err != nil {
					return err
				}
				if len(snapshots) > 0 {
					snapshot := lo.MaxBy(snapshots, func(i, j api.VolumeSnapshot) bool { return i.CreatedAt.After(j.CreatedAt) })
					snapshotID = &snapshot.ID
					fmt.Fprintf(out, "Creating new volume from snapshot %s of %s\n", colorize.Bold(*snapshotID), colorize.Bold(mnt.Volume))
				} else {
					fmt.Fprintf(out, "No snapshot for source volume %s, the new volume will start empty\n", colorize.Bold(mnt.Volume))
					snapshotID = nil
				}
			case "":
				fmt.Fprintf(out, "Volume '%s' will start empty\n", colorize.Bold(mnt.Name))
			default:
				snapshotID = &snapID
				fmt.Fprintf(io.Out, "Creating new volume from snapshot: %s\n", colorize.Bold(*snapshotID))
			}

			volInput := api.CreateVolumeRequest{
				Name:              mnt.Name,
				Region:            region,
				SizeGb:            &mnt.SizeGb,
				Encrypted:         &mnt.Encrypted,
				SnapshotID:        snapshotID,
<<<<<<< HEAD
				RequireUniqueZone: api.Pointer(false),
=======
				RequireUniqueZone: flag.GetBool(ctx, "volume-requires-unique-zone"),
>>>>>>> 7a41b547
			}
			vol, err = flapsClient.CreateVolume(ctx, volInput)
			if err != nil {
				return err
			}
		}

		targetConfig.Mounts = []api.MachineMount{
			{
				Volume: vol.ID,
				Path:   mnt.Path,
			},
		}
	}

	// Standby machine
	if flag.IsSpecified(ctx, "standby-for") {
		standbys := flag.GetStringSlice(ctx, "standby-for")
		for idx := range standbys {
			if standbys[idx] == "source" {
				standbys[idx] = source.ID
			}
		}
		targetConfig.Standbys = lo.Ternary(len(standbys) > 0, standbys, nil)
	}

	input := api.LaunchMachineInput{
		Name:       flag.GetString(ctx, "name"),
		Region:     region,
		Config:     targetConfig,
		SkipLaunch: len(targetConfig.Standbys) > 0,
	}

	fmt.Fprintf(out, "Provisioning a new machine with image %s...\n", source.Config.Image)

	launchedMachine, err := flapsClient.Launch(ctx, input)
	if err != nil {
		return err
	}

	fmt.Fprintf(out, "  Machine %s has been created...\n", colorize.Bold(launchedMachine.ID))

	if flag.GetDetach(ctx) {
		return nil
	}

	if !input.SkipLaunch {
		fmt.Fprintf(out, "  Waiting for machine %s to start...\n", colorize.Bold(launchedMachine.ID))

		// wait for a machine to be started
		err = mach.WaitForStartOrStop(ctx, launchedMachine, "start", time.Minute*5)
		if err != nil {
			return err
		}

		if err = watch.MachinesChecks(ctx, []*api.Machine{launchedMachine}); err != nil {
			return fmt.Errorf("error while watching health checks: %w", err)
		}
	}

	fmt.Fprintf(out, "Machine has been successfully cloned!\n")

	return
}

func getAppConfig(ctx context.Context, appName string) (*appconfig.Config, error) {
	cfg := appconfig.ConfigFromContext(ctx)
	if cfg == nil {
		terminal.Debug("no local app config detected; fetching from backend ...")

		cfg, err := appconfig.FromRemoteApp(ctx, appName)
		if err != nil {
			return nil, fmt.Errorf("failed fetching existing app config: %w", err)
		}

		return cfg, nil
	}

	err, _ := cfg.Validate(ctx)
	if err != nil {
		return nil, err
	}

	return cfg, nil
}<|MERGE_RESOLUTION|>--- conflicted
+++ resolved
@@ -250,11 +250,7 @@
 				SizeGb:            &mnt.SizeGb,
 				Encrypted:         &mnt.Encrypted,
 				SnapshotID:        snapshotID,
-<<<<<<< HEAD
-				RequireUniqueZone: api.Pointer(false),
-=======
-				RequireUniqueZone: flag.GetBool(ctx, "volume-requires-unique-zone"),
->>>>>>> 7a41b547
+				RequireUniqueZone: api.Pointer(flag.GetBool(ctx, "volume-requires-unique-zone")),
 			}
 			vol, err = flapsClient.CreateVolume(ctx, volInput)
 			if err != nil {
