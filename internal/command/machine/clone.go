--- conflicted
+++ resolved
@@ -5,10 +5,7 @@
 	"fmt"
 	"time"
 
-<<<<<<< HEAD
-=======
 	"github.com/google/shlex"
->>>>>>> 52019b37
 	"github.com/pkg/errors"
 	"github.com/samber/lo"
 	"github.com/spf13/cobra"
@@ -63,8 +60,6 @@
 			Name:        "process-group",
 			Description: "For machines that are part of Fly Apps v2 does a regular clone and changes the process group to what is specified here",
 		},
-<<<<<<< HEAD
-=======
 		flag.String{
 			Name:        "override-cmd",
 			Description: "Set CMD on the new machine to this value",
@@ -77,7 +72,6 @@
 			Name:        "clear-auto-destroy",
 			Description: "Disable auto destroy setting on new machine",
 		},
->>>>>>> 52019b37
 	)
 
 	return cmd
@@ -135,19 +129,11 @@
 
 	targetConfig := source.Config
 	if targetProcessGroup := flag.GetString(ctx, "process-group"); targetProcessGroup != "" {
-<<<<<<< HEAD
-		allCmdAndServices, err := appConfig.GetProcessNamesToCmdAndService()
-		if err != nil {
-			return err
-		}
-		cmdAndServices, present := allCmdAndServices[targetProcessGroup]
-=======
 		allProcessConfigs, err := appConfig.GetProcessConfigs(false)
 		if err != nil {
 			return err
 		}
 		processConfig, present := allProcessConfigs[targetProcessGroup]
->>>>>>> 52019b37
 		if !present {
 			return fmt.Errorf("process group %s is not present in app configuration, add a [processes] section to fly.toml", targetProcessGroup)
 		}
@@ -155,11 +141,6 @@
 			return fmt.Errorf("invalid process group %s, %s is reserved for internal use", targetProcessGroup, api.MachineProcessGroupFlyAppReleaseCommand)
 		}
 		targetConfig.Metadata[api.MachineConfigMetadataKeyFlyProcessGroup] = targetProcessGroup
-<<<<<<< HEAD
-		terminal.Infof("Setting process group to %s for new machine and updating cmd and services\n", targetProcessGroup)
-		targetConfig.Init.Cmd = cmdAndServices.Cmd
-		targetConfig.Services = cmdAndServices.MachineServices
-=======
 		terminal.Infof("Setting process group to %s for new machine and updating cmd, services, and checks\n", targetProcessGroup)
 		targetConfig.Init.Cmd = processConfig.Cmd
 		targetConfig.Services = processConfig.MachineServices
@@ -179,7 +160,6 @@
 	}
 	if targetConfig.AutoDestroy {
 		fmt.Fprintf(io.Out, "Auto destroy enabled and will destroy machine on exit. Use --clear-auto-destroy to remove this setting.\n")
->>>>>>> 52019b37
 	}
 	for _, mnt := range source.Config.Mounts {
 		var vol *api.Volume
@@ -295,20 +275,13 @@
 		}
 
 		cfg.AppName = basicApp.Name
-<<<<<<< HEAD
-		cfg.SetPlatformVersion(basicApp.PlatformVersion)
-=======
->>>>>>> 52019b37
 		return cfg, nil
 	} else {
 		parsedCfg, err := apiClient.ParseConfig(ctx, appName, cfg.Definition)
 		if err != nil {
 			return nil, err
 		}
-<<<<<<< HEAD
-=======
 		// FIXME: ignore this for machines... (flyctl needs a validator for machines)
->>>>>>> 52019b37
 		if !parsedCfg.Valid {
 			fmt.Println()
 			if len(parsedCfg.Errors) > 0 {
