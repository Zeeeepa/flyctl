--- conflicted
+++ resolved
@@ -45,9 +45,6 @@
 		return fmt.Errorf("failed querying latest release information: %w", err)
 	}
 
-<<<<<<< HEAD
-	latest, err := buildinfo.ParseVersion(release.Version)
-=======
 	// The API won't return yanked versions, but we don't have a good way
 	// to yank homebrew releases. If we're under homebrew, we'll validate through the API
 	if update.IsUnderHomebrew() {
@@ -56,8 +53,7 @@
 		}
 	}
 
-	latest, err := semver.ParseTolerant(release.Version)
->>>>>>> 63917607
+	latest, err := buildinfo.ParseVersion(release.Version)
 	if err != nil {
 		return fmt.Errorf("error parsing version: %q, %w", release.Version, err)
 	}
