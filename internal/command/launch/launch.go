--- conflicted
+++ resolved
@@ -106,12 +106,6 @@
 		}
 	}
 
-<<<<<<< HEAD
-	if planStep != "generate" {
-		// Override internal port if requested using --internal-port flag
-		if n := flag.GetInt(ctx, "internal-port"); n > 0 {
-			state.appConfig.SetInternalPort(n)
-=======
 	// if the user specified a command, set it in the app config
 	if flag.GetString(ctx, "command") != "" {
 		if state.appConfig.Processes == nil {
@@ -152,7 +146,6 @@
 					return err
 				}
 			}
->>>>>>> 73691cd8
 		}
 	}
 
@@ -275,22 +268,11 @@
 }
 
 // updateConfig populates the appConfig with the plan's values
-<<<<<<< HEAD
 func updateConfig(plan *plan.LaunchPlan, env map[string]string, appConfig *appconfig.Config) {
 	appConfig.AppName = plan.AppName
 	appConfig.PrimaryRegion = plan.RegionCode
 	if env != nil {
 		appConfig.SetEnvVariables(env)
-	}
-	if plan.HttpServicePort != 0 {
-		if appConfig.HTTPService == nil {
-			appConfig.HTTPService = &appconfig.HTTPService{
-=======
-func (state *launchState) updateConfig(ctx context.Context) {
-	state.appConfig.AppName = state.Plan.AppName
-	state.appConfig.PrimaryRegion = state.Plan.RegionCode
-	if state.env != nil {
-		state.appConfig.SetEnvVariables(state.env)
 	}
 
 	state.appConfig.Compute = state.Plan.Compute
@@ -323,7 +305,6 @@
 
 		if state.appConfig.HTTPService == nil {
 			state.appConfig.HTTPService = &appconfig.HTTPService{
->>>>>>> 73691cd8
 				ForceHTTPS:         true,
 				AutoStartMachines:  fly.Pointer(true),
 				AutoStopMachines:   fly.Pointer(autostop),
