package launch

import (
	"context"
	"errors"
	"fmt"
	"os"
	"path/filepath"
	"reflect"
	"regexp"
	"strings"
	"unicode"

	fly "github.com/superfly/fly-go"
	"github.com/superfly/flyctl/helpers"
	"github.com/superfly/flyctl/internal/appconfig"
	"github.com/superfly/flyctl/internal/build/imgsrc"
	"github.com/superfly/flyctl/internal/buildinfo"
	"github.com/superfly/flyctl/internal/cmdutil"
	"github.com/superfly/flyctl/internal/command/launch/plan"
	"github.com/superfly/flyctl/internal/flag"
	"github.com/superfly/flyctl/internal/flyerr"
	"github.com/superfly/flyctl/internal/flyutil"
	"github.com/superfly/flyctl/internal/haikunator"
	"github.com/superfly/flyctl/internal/prompt"
	"github.com/superfly/flyctl/iostreams"
	"github.com/superfly/flyctl/scanner"
)

type recoverableInUiError struct {
	base error
}

func (e recoverableInUiError) String() string {
	var flyErr flyerr.GenericErr
	if errors.As(e.base, &flyErr) {
		if flyErr.Descript != "" {
			return fmt.Sprintf("%s\n%s\n", flyErr.Err, flyErr.Descript)
		}
	}
	return e.base.Error()
}

func (e recoverableInUiError) Error() string {
	return e.base.Error()
}

func (e recoverableInUiError) Unwrap() error {
	return e.base
}

// state.go uses this as a sentinel value to indicate that a value was not specified,
// and should therefore be displayed as <unspecified> in the plan display.
// I'd like to move off this in the future, but this is the quick 'n dirty initial path
const recoverableSpecifyInUi = "must be specified in UI"

// Cache values between buildManifest and stateFromManifest
// It's important that we feed the result of buildManifest into stateFromManifest,
// because that prevents the launch-manifest -> edit/save -> launch-from-manifest
// path from going out of sync with the standard launch path.
// Doing this can lead to double-calculation, especially of scanners which could
// have a lot of processing to do. Hence, a cache :)
type planBuildCache struct {
	appConfig  *appconfig.Config
	sourceInfo *scanner.SourceInfo
	// true means we've checked the app name, but not necessarily that it's okay. only that an error, if present, has been flagged already.
	// used to skip double-validating in stateFromManifest
	appNameValidated bool
	warnedNoCcHa     bool // true => We have already warned that deploying ha is impossible for an org with no payment method
}

func appNameTakenErr(appName string) error {
	return flyerr.GenericErr{
		Err:      fmt.Sprintf("app name %s is already taken", appName),
		Descript: "each Fly.io app must have a unique name",
		Suggest:  "Please specify a different app name with --name",
	}
}

type recoverableErrorBuilder struct {
	canEnterUi bool
	errors     []recoverableInUiError
}

func (r *recoverableErrorBuilder) tryRecover(e error) error {
	var asRecoverableErr recoverableInUiError
	if errors.As(e, &asRecoverableErr) && r.canEnterUi {
		r.errors = append(r.errors, asRecoverableErr)
		return nil
	}
	return e
}

func (r *recoverableErrorBuilder) build() string {
	if len(r.errors) == 0 {
		return ""
	}

	var allErrors string
	for _, err := range r.errors {
		allErrors += fmt.Sprintf(" * %s\n", strings.ReplaceAll(err.String(), "\n", "\n   "))
	}
	return allErrors
}

func buildManifest(ctx context.Context, parentConfig *appconfig.Config, recoverableErrors *recoverableErrorBuilder) (*LaunchManifest, *planBuildCache, error) {
	io := iostreams.FromContext(ctx)

	appConfig, copiedConfig, err := determineBaseAppConfig(ctx)
	if err != nil {
		return nil, nil, err
	}

	// TODO(allison): possibly add some automatic suffixing to app names if they already exist

	org, orgExplanation, err := determineOrg(ctx, parentConfig)
	if err != nil {
		if err := recoverableErrors.tryRecover(err); err != nil {
			return nil, nil, err
		}
	}

	region, regionExplanation, err := determineRegion(ctx, appConfig, org.PaidPlan)
	if err != nil {
		if err := recoverableErrors.tryRecover(err); err != nil {
			return nil, nil, err
		}
	}

	httpServicePort := 8080
	if copiedConfig {
		// Check imported fly.toml is a valid V2 config before creating the app
		if err := appConfig.SetMachinesPlatform(); err != nil {
			return nil, nil, fmt.Errorf("can not use configuration for Fly Launch, check fly.toml: %w", err)
		}
		if flag.GetBool(ctx, "manifest") {
			fmt.Fprintln(io.ErrOut,
				"Warning: --manifest does not serialize an entire app configuration.\n"+
					"Creating a manifest from an existing fly.toml may be a lossy process!",
			)
		}
		if service := appConfig.HTTPService; service != nil {
			httpServicePort = service.InternalPort
		} else {
			httpServicePort = 0
		}
	}

	workingDir := flag.GetString(ctx, "path")
	if absDir, err := filepath.Abs(workingDir); err == nil {
		workingDir = absDir
	}
	configPath := filepath.Join(workingDir, appconfig.DefaultConfigFileName)

	var srcInfo *scanner.SourceInfo
	srcInfo, appConfig.Build, err = determineSourceInfo(ctx, appConfig, copiedConfig, workingDir)
	if err != nil {
		return nil, nil, err
	}

	appName, appNameExplanation, err := determineAppName(ctx, parentConfig, appConfig, configPath)
	if err != nil {
		if err := recoverableErrors.tryRecover(err); err != nil {
			return nil, nil, err
		}
	}

	compute, computeExplanation, err := determineCompute(ctx, appConfig, srcInfo)
	if err != nil {
		if err := recoverableErrors.tryRecover(err); err != nil {
			return nil, nil, err
		}
	}

	// HACK: This is a temporary solution to work around the fact that the UI doesn't
	//       understand the "compute" field. We want to move towards supporting the
	//       full compute definition at some point.
	appConfig.Compute = compute
	fakeDefaultMachine, err := appConfig.ToMachineConfig(appConfig.DefaultProcessName(), nil)
	if err != nil {
		return nil, nil, err
	}
	guest := fakeDefaultMachine.Guest

	// TODO: Determine databases requested by the sourceInfo, and add them to the plan.

	lp := &plan.LaunchPlan{
		AppName:          appName,
		OrgSlug:          org.Slug,
		RegionCode:       region.Code,
		HighAvailability: flag.GetBool(ctx, "ha"),
		Compute:          compute,
		CPUKind:          guest.CPUKind,
		CPUs:             guest.CPUs,
		MemoryMB:         guest.MemoryMB,
		VmSize:           guest.ToSize(),
		HttpServicePort:  httpServicePort,
		Postgres:         plan.PostgresPlan{},
		Redis:            plan.RedisPlan{},
		GitHubActions:    plan.GitHubActionsPlan{},
		FlyctlVersion:    buildinfo.Info().Version,
	}

	planSource := &launchPlanSource{
		appNameSource:  appNameExplanation,
		regionSource:   regionExplanation,
		orgSource:      orgExplanation,
		computeSource:  computeExplanation,
		postgresSource: "not requested",
		redisSource:    "not requested",
		tigrisSource:   "not requested",
		sentrySource:   "not requested",
	}

	buildCache := &planBuildCache{
		appConfig:        appConfig,
		sourceInfo:       srcInfo,
		appNameValidated: true, // validated in determineAppName
		warnedNoCcHa:     false,
	}

	if planValidateHighAvailability(ctx, lp, org, true) {
		buildCache.warnedNoCcHa = true
	}

	if srcInfo != nil {
		lp.ScannerFamily = srcInfo.Family
		const scannerSource = "determined from app source"
		switch srcInfo.DatabaseDesired {
		case scanner.DatabaseKindPostgres:
			lp.Postgres = plan.DefaultPostgres(lp)
			planSource.postgresSource = scannerSource
		case scanner.DatabaseKindMySQL:
			// TODO
		case scanner.DatabaseKindSqlite:
			// TODO
		}
		if srcInfo.RedisDesired {
			lp.Redis = plan.DefaultRedis(lp)
			planSource.redisSource = scannerSource
		}
		if srcInfo.ObjectStorageDesired {
			lp.ObjectStorage = plan.DefaultObjectStorage(lp)
			planSource.tigrisSource = scannerSource
		}
		if srcInfo.Port != 0 {
			lp.HttpServicePort = srcInfo.Port
			lp.HttpServicePortSetByScanner = true
		}
	}

	return &LaunchManifest{
		Plan:       lp,
		PlanSource: planSource,
	}, buildCache, nil
}

// Check to see if they own the named app, and if so, prompt them to try deploying instead.
// Returns a whether or not the app is known to be taken.
// false doesn't necessarily mean available, just not visible to the user, while true means the app name is definitively taken.
// Returns an error only if the prompt library encounters an error. (this should never occur)
func nudgeTowardsDeploy(ctx context.Context, appName string) (bool, error) {

	client := flyutil.ClientFromContext(ctx)
	io := iostreams.FromContext(ctx)

	if flag.GetYes(ctx) {
		return false, nil
	}

	if _, err := client.GetApp(ctx, appName); err != nil {
		// The user can't see the app. Let them proceed.
		return false, nil
	}

	// The user can see the app. Prompt them to deploy.
	fmt.Fprintf(io.Out, "App '%s' already exists. You can deploy to it with `fly deploy`.\n", appName)

	switch confirmed, err := prompt.Confirm(ctx, "Continue launching a new app? "); {
	case err == nil:
		if !confirmed {
			// We've redirected the user to use 'fly deploy'
			// Exit directly with code 0 so this isn't flagged as a failed launch
			os.Exit(0)
		}
	case prompt.IsNonInteractive(err):
		// Should be impossible - we're only called if recoverableErrors.canEnterUi is true
		return true, nil
	default:
		return true, err
	}
	return true, nil
}

func stateFromManifest(ctx context.Context, m LaunchManifest, optionalCache *planBuildCache, recoverableErrors *recoverableErrorBuilder) (*launchState, error) {
	var (
		io     = iostreams.FromContext(ctx)
		client = flyutil.ClientFromContext(ctx)
	)

	org, err := client.GetOrganizationRemoteBuilderBySlug(ctx, m.Plan.OrgSlug)
	if err != nil {
		return nil, err
	}

	// If we potentially are deploying, launch a remote builder to prepare for deployment.
	if !flag.GetBool(ctx, "no-deploy") {
		// TODO: determine if eager remote builder is still required here
		go imgsrc.EagerlyEnsureRemoteBuilder(ctx, client, org, flag.GetRecreateBuilder(ctx))
	}

	var (
		appConfig        *appconfig.Config
		copiedConfig     bool
		warnedNoCcHa     bool
		appNameValidated bool
	)
	if optionalCache != nil {
		appConfig = optionalCache.appConfig
		warnedNoCcHa = optionalCache.warnedNoCcHa
		appNameValidated = optionalCache.appNameValidated
	} else {
		appConfig, copiedConfig, err = determineBaseAppConfig(ctx)
		if err != nil {
			return nil, err
		}

		if copiedConfig {
			// Check imported fly.toml is a valid V2 config before creating the app
			if err := appConfig.SetMachinesPlatform(); err != nil {
				return nil, fmt.Errorf("can not use configuration for Fly Launch, check fly.toml: %w", err)
			}
		}
	}

	var envVars map[string]string
	envFlags := flag.GetStringArray(ctx, "env")
	if len(envFlags) > 0 {
		envVars, err = cmdutil.ParseKVStringsToMap(envFlags)
		if err != nil {
			return nil, fmt.Errorf("failed parsing --env flags: %w", err)
		}
	}

	// We don't check the app name being taken unless we can go to the UI, because
	// it'll fail when creating the app *anyway*, so unless you can use the UI it'll be the same result.
	if recoverableErrors.canEnterUi && !appNameValidated {
		taken, err := appNameTaken(ctx, m.Plan.AppName)
		if err != nil {
			return nil, flyerr.GenericErr{
				Err:     "unable to determine app name availability",
				Suggest: "Please try again in a minute",
			}
		}
		if taken {
			err := recoverableErrors.tryRecover(recoverableInUiError{appNameTakenErr(m.Plan.AppName)})
			if err != nil {
				return nil, err
			}
			m.PlanSource.appNameSource = recoverableSpecifyInUi
		}
	}

	workingDir := flag.GetString(ctx, "path")
	if absDir, err := filepath.Abs(workingDir); err == nil {
		workingDir = absDir
	}
	configPath := filepath.Join(workingDir, appconfig.DefaultConfigFileName)
	fmt.Fprintln(io.Out, "Creating app in", workingDir)

	var srcInfo *scanner.SourceInfo

	if optionalCache != nil {
		srcInfo = optionalCache.sourceInfo
	} else {
		srcInfo, appConfig.Build, err = determineSourceInfo(ctx, appConfig, copiedConfig, workingDir)
		if err != nil {
			return nil, err
		}

		scannerFamily := ""
		if srcInfo != nil {
			scannerFamily = srcInfo.Family
		}
		if m.Plan.ScannerFamily != scannerFamily {
			got := familyToAppType(scannerFamily)
			expected := familyToAppType(m.Plan.ScannerFamily)
			return nil, fmt.Errorf("launch manifest was created for a %s, but this is a %s", expected, got)
		}
	}

	return &launchState{
		workingDir: workingDir,
		configPath: configPath,
		LaunchManifest: LaunchManifest{
			m.Plan,
			m.PlanSource,
		},
		env: envVars,
		planBuildCache: planBuildCache{
			appConfig:    appConfig,
			sourceInfo:   srcInfo,
			warnedNoCcHa: warnedNoCcHa,
		},
		cache: map[string]interface{}{},
	}, nil
}

// determineBaseAppConfig looks for existing app config, ask to reuse or returns an empty config
// TODO(allison): remove the prompt once we determine the proper default behavior
func determineBaseAppConfig(ctx context.Context) (*appconfig.Config, bool, error) {
	io := iostreams.FromContext(ctx)

	existingConfig := appconfig.ConfigFromContext(ctx)
	if existingConfig != nil {

		if existingConfig.AppName != "" {
			fmt.Fprintln(io.Out, "An existing fly.toml file was found for app", existingConfig.AppName)
		} else {
			fmt.Fprintln(io.Out, "An existing fly.toml file was found")
		}

		// if --attach is specified, we should return the config as the base config
		attach := flag.GetBool(ctx, "attach")
		copyConfig := flag.GetBool(ctx, "copy-config") || attach

<<<<<<< HEAD
		if !flag.IsSpecified(ctx, "copy-config") && !attach {
=======
		if !flag.IsSpecified(ctx, "copy-config") && !fromInto && !flag.GetYes(ctx) {
>>>>>>> 9f7cda59
			var err error
			copyConfig, err = prompt.Confirm(ctx, "Would you like to copy its configuration to the new app?")
			switch {
			case prompt.IsNonInteractive(err) && !flag.GetYes(ctx):
				return nil, false, err
			case err != nil:
				return nil, false, err
			}
		}

		if copyConfig {
			return existingConfig, true, nil
		}
	}

	newCfg := appconfig.NewConfig()
	if err := newCfg.SetMachinesPlatform(); err != nil {
		return nil, false, err
	}

	return newCfg, false, nil
}

// App names must consist of only lowercase letters, numbers, and dashes.
// Non-ascii characters are removed.
// Special characters are replaced with dashes, and sequences of dashes are collapsed into one.
func sanitizeAppName(dirName string) string {
	sanitized := make([]rune, 0, len(dirName))
	lastIsUnderscore := false

	for _, c := range dirName {
		if c >= unicode.MaxASCII {
			continue
		}
		if !unicode.IsLetter(c) && !unicode.IsNumber(c) {
			if !lastIsUnderscore {
				sanitized = append(sanitized, '-')
				lastIsUnderscore = true
			}
		} else {
			sanitized = append(sanitized, unicode.ToLower(c))
			lastIsUnderscore = false
		}
	}
	return strings.Trim(string(sanitized), "-")
}

func validateAppName(appName string) error {
	failRegex := regexp.MustCompile(`[^a-z0-9\-]`)
	if failRegex.MatchString(appName) {
		return errors.New("app name must consist of only lowercase letters, numbers, and dashes")
	}
	return nil
}

// determineAppName determines the app name from the config file or directory name
func determineAppName(ctx context.Context, parentConfig *appconfig.Config, appConfig *appconfig.Config, configPath string) (string, string, error) {
	delimiter := "-"
	findUniqueAppName := func(prefix string) (string, bool) {
		// Remove any existing haikus so we don't keep adding to the end.
		b := haikunator.Haikunator().Delimiter(delimiter)
		prefix = b.TrimSuffix(prefix)

		if prefix != "" {
			prefix += delimiter
		}
		for i := 1; i < 5; i++ {
			outName := prefix + b.String()
			if taken, _ := appNameTaken(ctx, outName); !taken {
				return outName, true
			}
		}
		return "", false
	}

	// This logic is a little overcomplicated. Essentially, just waterfall down options until one returns a valid name.
	//
	// Get initial name:
	//  1. If we've specified --name, use that name.
	//  2. If we've specified --generate-name, generate a unique name (meaning: jump to step 5)
	//  3. If we've provided an existing config file, use the app name from that.
	//  4. Use the directory name.
	//  5. If none of those sanitize into valid app names, generate one with Haikunator.
	// Ensure valid name:
	//  If the name is already taken, try to generate a unique suffix using Haikunator.
	//  If this fails, return a recoverable error.

	appName := flag.GetString(ctx, "name")
	cause := "specified on the command line"

	if !flag.GetBool(ctx, "generate-name") {
		// --generate-name wasn't specified, so we try to get a name from the config file or directory name.
		if appName == "" {
			appName = appConfig.AppName
			cause = "from your fly.toml"
		}
		if appName == "" {
			appName = sanitizeAppName(filepath.Base(filepath.Dir(configPath)))
			cause = "derived from your directory name"
		}

		if parentConfig != nil && parentConfig.AppName != "" {
			appName = parentConfig.AppName + "-" + appName
			if cause == "from your fly.toml" {
				cause = "from parent name and fly.toml"
			} else if cause == "derived from your directory name" {
				if flag.GetString(ctx, "into") != "" {
					cause = "from parent name and --into"
				} else if flag.GetString(ctx, "from") != "" {
					cause = "from parent name and --from"
				}
			}
		}
	}

	taken := appName == ""

	if !taken && !flag.GetBool(ctx, "no-create") {
		var err error
		// If the user can see an app with the same name as what they're about to launch,
		// they *probably* want to deploy to that app instead.
		taken, err = nudgeTowardsDeploy(ctx, appName)
		if err != nil {
			return "", recoverableSpecifyInUi, recoverableInUiError{fmt.Errorf("failed to validate app name: %w", err)}
		}
	}

	if !taken {
		taken, _ = appNameTaken(ctx, appName)
	}

	if taken {
		var found bool
		appName, found = findUniqueAppName(appName)
		cause = "generated"

		if !found {
			return "", recoverableSpecifyInUi, recoverableInUiError{flyerr.GenericErr{
				Err:     "unable to determine app name",
				Suggest: "You can specify the app name with the --name flag",
			}}
		}
	}
	if err := validateAppName(appName); err != nil {
		return "", recoverableSpecifyInUi, recoverableInUiError{err}
	}
	return appName, cause, nil
}

func appNameTaken(ctx context.Context, name string) (bool, error) {
	client := flyutil.ClientFromContext(ctx)

	available, err := client.AppNameAvailable(ctx, name)
	if err != nil {
		return false, err
	}
	return !available, nil
}

// determineOrg returns the org specified on the command line, or the personal org if left unspecified
func determineOrg(ctx context.Context, config *appconfig.Config) (*fly.Organization, string, error) {
	client := flyutil.ClientFromContext(ctx)

	if flag.GetBool(ctx, "attach") && config != nil && config.AppName != "" {
		org, err := client.GetOrganizationByApp(ctx, config.AppName)
		if err == nil {
			return org, fmt.Sprintf("from %s app", config.AppName), nil
		}
	}

	orgs, err := client.GetOrganizations(ctx)
	if err != nil {
		return nil, "", err
	}

	bySlug := make(map[string]fly.Organization, len(orgs))
	for _, o := range orgs {
		bySlug[o.Slug] = o
	}

	personal, foundPersonal := bySlug["personal"]

	orgSlug := flag.GetOrg(ctx)
	if orgSlug == "" {
		if !foundPersonal {
			if len(orgs) == 0 {
				return nil, "", errors.New("no organizations found. Please create one from your fly dashboard first.")
			} else {
				o := orgs[0]
				return &o, fmt.Sprintf("defaulting to '%s'", o.Slug), nil
			}
		}

		return &personal, "fly launch defaults to the personal org", nil
	}

	org, foundSlug := bySlug[orgSlug]
	if !foundSlug {
		if !foundPersonal {
			return nil, "", errors.New("no personal organization found")
		}

		return &personal, recoverableSpecifyInUi, recoverableInUiError{fmt.Errorf("organization '%s' not found", orgSlug)}
	}

	return &org, "specified on the command line", nil
}

// determineRegion returns the region to use for a new app. In order, it tries:
//  1. the primary_region field of the config, if one exists
//  2. the region specified on the command line, if specified
//  3. the nearest region to the user
func determineRegion(ctx context.Context, config *appconfig.Config, paidPlan bool) (*fly.Region, string, error) {
	client := flyutil.ClientFromContext(ctx)
	regionCode := flag.GetRegion(ctx)
	explanation := "specified on the command line"

	if regionCode == "" {
		regionCode = config.PrimaryRegion
		explanation = "from your fly.toml"
	}

	// Get the closest region
	// TODO(allison): does this return paid regions for free orgs?
	closestRegion, closestRegionErr := client.GetNearestRegion(ctx)

	if regionCode != "" {
		region, err := getRegionByCode(ctx, regionCode)
		if err != nil {
			// Check and see if this is recoverable
			if closestRegionErr == nil {
				return closestRegion, recoverableSpecifyInUi, recoverableInUiError{err}
			}
		}
		return region, explanation, err
	}
	return closestRegion, "this is the fastest region for you", closestRegionErr
}

// getRegionByCode returns the region with the IATA code, or an error if it doesn't exist
func getRegionByCode(ctx context.Context, regionCode string) (*fly.Region, error) {
	apiClient := flyutil.ClientFromContext(ctx)

	allRegions, _, err := apiClient.PlatformRegions(ctx)
	if err != nil {
		return nil, err
	}

	for _, r := range allRegions {
		if r.Code == regionCode {
			return &r, nil
		}
	}
	return nil, fmt.Errorf("Unknown region '%s'. Run `fly platform regions` to see valid names", regionCode)
}

// Applies the fields of the guest to the provided compute.
// Ignores the guest's kernel arguments, host dedication, and GPU config,
// leaving whatever the given compute originally had.
//
// This is because this function is meant for backwards compatibility with
// the Web UI's guest definition, which doesn't have these fields.
func applyGuestToCompute(c *appconfig.Compute, g *fly.MachineGuest) {
	for k, v := range fly.MachinePresets {
		if reflect.DeepEqual(*v, *g) {
			c.MachineGuest = nil
			c.Memory = ""
			c.Size = k
			return
		}
	}

	originalGuest := c.MachineGuest
	clonedGuest := helpers.Clone(g)
	c.MachineGuest = clonedGuest

	// Canonicalize to human-readable memory strings when possible
	var memStr string
	if g.MemoryMB%1024 == 0 {
		memStr = fmt.Sprintf("%dgb", g.MemoryMB/1024)
	} else {
		memStr = fmt.Sprintf("%dmb", g.MemoryMB)
	}
	c.Memory = memStr
	c.MemoryMB = 0

	// Restore original values for fields the Web UI does not return
	if originalGuest != nil {
		c.MachineGuest.KernelArgs = originalGuest.KernelArgs
		c.MachineGuest.GPUs = originalGuest.GPUs
		c.MachineGuest.HostDedicationID = originalGuest.HostDedicationID
	}
}

func guestToCompute(g *fly.MachineGuest) *appconfig.Compute {
	var c appconfig.Compute
	applyGuestToCompute(&c, g)
	return &c
}

// determineCompute returns the guest type to use for a new app.
// Currently, it defaults to shared-cpu-1x
func determineCompute(ctx context.Context, config *appconfig.Config, srcInfo *scanner.SourceInfo) ([]*appconfig.Compute, string, error) {
	if len(config.Compute) > 0 {
		return config.Compute, "from your fly.toml", nil
	}

	def := helpers.Clone(fly.MachinePresets["shared-cpu-1x"])
	def.MemoryMB = 1024
	reason := "most apps need about 1GB of RAM"

	guest, err := flag.GetMachineGuest(ctx, helpers.Clone(def))
	if err != nil {
		return []*appconfig.Compute{guestToCompute(def)}, recoverableSpecifyInUi, recoverableInUiError{err}
	}

	if def.CPUs != guest.CPUs || def.CPUKind != guest.CPUKind || def.MemoryMB != guest.MemoryMB {
		reason = "specified on the command line"
	}
	return []*appconfig.Compute{guestToCompute(guest)}, reason, nil
}

func planValidateHighAvailability(ctx context.Context, p *plan.LaunchPlan, org *fly.Organization, print bool) bool {
	if !org.Billable && p.HighAvailability {
		if print {
			fmt.Fprintln(iostreams.FromContext(ctx).ErrOut, "Warning: This organization has no payment method, turning off high availability")
		}
		return false
	}
	return true
}<|MERGE_RESOLUTION|>--- conflicted
+++ resolved
@@ -424,11 +424,7 @@
 		attach := flag.GetBool(ctx, "attach")
 		copyConfig := flag.GetBool(ctx, "copy-config") || attach
 
-<<<<<<< HEAD
-		if !flag.IsSpecified(ctx, "copy-config") && !attach {
-=======
-		if !flag.IsSpecified(ctx, "copy-config") && !fromInto && !flag.GetYes(ctx) {
->>>>>>> 9f7cda59
+		if !flag.IsSpecified(ctx, "copy-config") && !attach && !flag.GetYes(ctx) {
 			var err error
 			copyConfig, err = prompt.Confirm(ctx, "Would you like to copy its configuration to the new app?")
 			switch {
