package launch

import (
	"bytes"
	"context"
	"encoding/json"
	"errors"
	"fmt"
	"os"
	"os/exec"
	"path/filepath"
	"strings"
	"time"

	"github.com/logrusorgru/aurora"
	"github.com/samber/lo"
	"github.com/spf13/cobra"
	"github.com/superfly/flyctl/internal/appconfig"
	"github.com/superfly/flyctl/internal/command"
	"github.com/superfly/flyctl/internal/command/deploy"
	"github.com/superfly/flyctl/internal/env"
	"github.com/superfly/flyctl/internal/flag"
	"github.com/superfly/flyctl/internal/flyerr"
	"github.com/superfly/flyctl/internal/flyutil"
	"github.com/superfly/flyctl/internal/metrics"
	"github.com/superfly/flyctl/internal/prompt"
	"github.com/superfly/flyctl/internal/state"
	"github.com/superfly/flyctl/internal/tracing"
	"github.com/superfly/flyctl/iostreams"
	"go.opentelemetry.io/otel/attribute"
)

func New() (cmd *cobra.Command) {
	const (
		long  = `Create and configure a new app from source code or a Docker image.  Options passed after double dashes ("--") will be passed to the language specific scanner/dockerfile generator.`
		short = `Create and configure a new app from source code or a Docker image`
	)

	cmd = command.New("launch", short, long, run, command.RequireSession, command.LoadAppConfigIfPresent)
	cmd.Args = cobra.NoArgs

	flag.Add(cmd,
		// Since launch can perform a deployment, we offer the full set of deployment flags for those using
		// the launch command in CI environments. We may want to rescind this decision down the line, because
		// the list of flags is long, but it follows from the precedent of already offering some deployment flags.
		// See a proposed 'flag grouping' feature in Viper that could help with DX: https://github.com/spf13/cobra/pull/1778
		deploy.CommonFlags,

		flag.Region(),
		flag.Org(),
		flag.NoDeploy(),
		flag.AppConfig(),
		flag.Bool{
			Name:        "generate-name",
			Description: "Always generate a name for the app, without prompting",
		},
		flag.String{
			Name:        "path",
			Description: `Path to the app source root, where fly.toml file will be saved`,
			Default:     ".",
		},
		flag.String{
			Name:        "name",
			Description: `Name of the new app`,
		},
		flag.Bool{
			Name:        "copy-config",
			Description: "Use the configuration file if present without prompting",
			Default:     false,
		},
		flag.Bool{
			Name:        "dockerignore-from-gitignore",
			Description: "If a .dockerignore does not exist, create one from .gitignore files",
			Default:     false,
		},
		flag.Int{
			Name:        "internal-port",
			Description: "Set internal_port for all services in the generated fly.toml",
			Default:     -1,
		},
		flag.String{
			Name:        "from",
			Description: "A github repo URL to use as a template for the new app",
		},
		flag.String{
			Name:        "into",
			Description: "Destination directory for github repo specified with --from",
		},
		flag.Bool{
			Name:        "attach",
			Description: "Attach this new application to the current application",
		},
		flag.Bool{
			Name:        "manifest",
			Description: "Output the generated manifest to stdout",
			Hidden:      true,
		},
		flag.String{
			Name:        "from-manifest",
			Description: "Path to a manifest file for Launch ('-' reads from stdin)",
			Hidden:      true,
		},
		// legacy launch flags (deprecated)
		flag.Bool{
			Name:        "legacy",
			Description: "Use the legacy CLI interface (deprecated)",
			Hidden:      true,
		},
		flag.Bool{
			Name:        "reuse-app",
			Description: "Continue even if app name clashes with an existent app",
			Default:     false,
			Hidden:      true,
		},
		flag.Bool{
			Name:        "json",
			Description: "Generate configuration in JSON format",
		},
		flag.Bool{
			Name:        "yaml",
			Description: "Generate configuration in YAML format",
		},
<<<<<<< HEAD
		// don't try to generate a name
		flag.Bool{
			Name:        "force-name",
			Description: "Force app name supplied by --name",
			Default:     false,
			Hidden:      true,
		},
		// like reuse-app, but non-legacy!
		flag.Bool{
			Name:        "no-create-app",
			Description: "Do not create an app",
			Default:     false,
			Hidden:      true,
=======
		flag.Bool{
			Name:        "no-create",
			Description: "Do not create an app, only generate configuration files",
>>>>>>> 1497bac6
		},
	)

	cmd.AddCommand(newGenerate())

	return
}

func getManifestArgument(ctx context.Context) (*LaunchManifest, error) {
	path := flag.GetString(ctx, "from-manifest")
	if path == "" {
		return nil, nil
	}

	var jsonDecoder *json.Decoder
	if path != "-" {
		manifestJson, err := os.ReadFile(path)
		if err != nil {
			return nil, err
		}
		reader := bytes.NewReader(manifestJson)
		jsonDecoder = json.NewDecoder(reader)
	} else {
		// Read from stdin
		stdin := iostreams.FromContext(ctx).In
		jsonDecoder = json.NewDecoder(stdin)
	}

	var manifest LaunchManifest
	err := jsonDecoder.Decode(&manifest)
	if err != nil {
		return nil, err
	}
	return &manifest, nil
}

func setupFromTemplate(ctx context.Context) (context.Context, *appconfig.Config, error) {
	from := flag.GetString(ctx, "from")
	if from == "" {
		return ctx, nil, nil
	}

	into := flag.GetString(ctx, "into")

	if into == "" && flag.GetBool(ctx, "attach") {
		into = filepath.Join(".", "fly", "apps", filepath.Base(from))
	}

	if into == "" {
		into = "."
	} else {
		err := os.MkdirAll(into, 0755) // skipcq: GSC-G301
		if err != nil {
			return ctx, nil, fmt.Errorf("failed to create directory: %w", err)
		}
	}

	var parentConfig *appconfig.Config

	entries, err := os.ReadDir(into)
	if err != nil {
		return ctx, nil, fmt.Errorf("failed to read directory: %w", err)
	}
	if len(entries) > 0 {
		return ctx, nil, errors.New("directory not empty, refusing to clone from git")
	}

	fmt.Printf("Launching from git repo %s\n", from)

	cmd := exec.Command("git", "clone", "--recurse-submodules", from, into)
	cmd.Stdin = os.Stdin
	cmd.Stdout = os.Stdout
	cmd.Stderr = os.Stderr
	if err := cmd.Run(); err != nil {
		return ctx, nil, err
	}

	if into != "." {
		err := os.Chdir(into)
		if err != nil {
			return ctx, nil, fmt.Errorf("failed to change directory: %w", err)
		}

		wd, err := os.Getwd()
		if err != nil {
			return ctx, nil, fmt.Errorf("failed determining working directory: %w", err)
		}

		ctx = state.WithWorkingDirectory(ctx, wd)
		parentConfig = appconfig.ConfigFromContext(ctx)
	}

	ctx = appconfig.WithConfig(ctx, nil)
	ctx, err = command.LoadAppConfigIfPresent(ctx)
	return ctx, parentConfig, err
}

func run(ctx context.Context) (err error) {
	io := iostreams.FromContext(ctx)

	tp, err := tracing.InitTraceProviderWithoutApp(ctx)
	if err != nil {
		fmt.Fprintf(io.ErrOut, "failed to initialize tracing library: =%v", err)
		return err
	}

	defer tp.Shutdown(ctx)

	ctx, span := tracing.CMDSpan(ctx, "cmd.launch")
	defer span.End()

	startTime := time.Now()
	var status metrics.LaunchStatusPayload
	metrics.Started(ctx, "launch")

	var state *launchState = nil

	if !flag.GetBool(ctx, "no-create") {
		defer func() {
			if err != nil {
				tracing.RecordError(span, err, "launch failed")
				status.Error = err.Error()

				if state != nil && state.sourceInfo != nil && state.sourceInfo.FailureCallback != nil {
					err = state.sourceInfo.FailureCallback(err)
				}
			}

			status.TraceID = span.SpanContext().TraceID().String()
			status.Duration = time.Since(startTime)
			metrics.LaunchStatus(ctx, status)
		}()
	}

	if err := warnLegacyBehavior(ctx); err != nil {
		return err
	}

	var (
		launchManifest *LaunchManifest
		cache          *planBuildCache
	)

	launchManifest, err = getManifestArgument(ctx)
	if err != nil {
		return err
	}

	if launchManifest != nil {
		// we loaded a manifest...
		cache = &planBuildCache{
			appConfig:        launchManifest.Config,
			sourceInfo:       nil,
			appNameValidated: true,
			warnedNoCcHa:     true,
		}
	}

	// "--from" arg handling
	parentCtx := ctx
	ctx, parentConfig, err := setupFromTemplate(ctx)
	if err != nil {
		return err
	}

	incompleteLaunchManifest := false
	canEnterUi := !flag.GetBool(ctx, "manifest") && io.IsInteractive() && !env.IsCI()

	recoverableErrors := recoverableErrorBuilder{canEnterUi: canEnterUi}

	if launchManifest == nil {

		launchManifest, cache, err = buildManifest(ctx, parentConfig, &recoverableErrors)
		if err != nil {
			var recoverableErr recoverableInUiError
			if errors.As(err, &recoverableErr) && canEnterUi {
			} else {
				return err
			}
		}

		if flag.GetBool(ctx, "manifest") {
			jsonEncoder := json.NewEncoder(io.Out)
			jsonEncoder.SetIndent("", "  ")
			return jsonEncoder.Encode(launchManifest)
		}
	}

	span.SetAttributes(attribute.String("app.name", launchManifest.Plan.AppName))

	status.AppName = launchManifest.Plan.AppName
	status.OrgSlug = launchManifest.Plan.OrgSlug
	status.Region = launchManifest.Plan.RegionCode
	status.HighAvailability = launchManifest.Plan.HighAvailability

	if len(launchManifest.Plan.Compute) > 0 {
		vm := launchManifest.Plan.Compute[0]
		status.VM.Size = vm.Size
		status.VM.Memory = vm.Memory
		status.VM.ProcessN = len(vm.Processes)
	}

	status.HasPostgres = launchManifest.Plan.Postgres.FlyPostgres != nil
	status.HasRedis = launchManifest.Plan.Redis.UpstashRedis != nil
	status.HasSentry = launchManifest.Plan.Sentry

	status.ScannerFamily = launchManifest.Plan.ScannerFamily
	status.FlyctlVersion = launchManifest.Plan.FlyctlVersion.String()

	state, err = stateFromManifest(ctx, *launchManifest, cache, &recoverableErrors)
	if err != nil {
		return err
	}

	summary, err := state.PlanSummary(ctx)
	if err != nil {
		return err
	}

	family := ""
	if state.sourceInfo != nil {
		family = state.sourceInfo.Family
	}

	fmt.Fprintf(
		io.Out,
		"We're about to launch your %s on Fly.io. Here's what you're getting:\n\n%s\n",
		familyToAppType(family),
		summary,
	)

	if errors := recoverableErrors.build(); errors != "" {

		fmt.Fprintf(io.ErrOut, "\n%s\n%s\n", aurora.Reverse(aurora.Red("The following problems must be fixed in the Launch UI:")), errors)
		incompleteLaunchManifest = true
	}

	editInUi := false
	if !flag.GetBool(ctx, "yes") {
		if incompleteLaunchManifest {
			editInUi, err = prompt.ConfirmYes(ctx, "Would you like to continue in the web UI?")
		} else {
			editInUi, err = prompt.Confirm(ctx, "Do you want to tweak these settings before proceeding?")
		}

		if err != nil && !errors.Is(err, prompt.ErrNonInteractive) {
			return err
		}
	}

	if editInUi {
		err = state.EditInWebUi(ctx)
		if err != nil {
			return err
		}
	} else if incompleteLaunchManifest {
		// UI was required to reconcile launch issues, but user denied. Abort.
		return errors.New("launch can not continue with errors present")
	}

	err = state.Launch(ctx)
	if err != nil {
		return err
	}

	if flag.GetBool(ctx, "attach") && parentConfig != nil && !flag.GetBool(ctx, "no-create") {
		ctx, err = command.LoadAppConfigIfPresent(ctx)
		if err != nil {
			return err
		}

		config := appconfig.ConfigFromContext(ctx)

		exports := config.Experimental.Attached.Secrets.Export

		if len(exports) > 0 {
			flycast := config.AppName + ".flycast"
			for name, secret := range exports {
				exports[name] = strings.ReplaceAll(secret, "${FLYCAST_URL}", flycast)
			}

			apiClient := flyutil.ClientFromContext(parentCtx)
			_, err := apiClient.SetSecrets(parentCtx, parentConfig.AppName, exports)
			if err != nil {
				return err
			}

			fmt.Fprintf(io.Out, "Set secrets on %s: %s\n", parentConfig.AppName, strings.Join(lo.Keys(exports), ", "))
		}
	}

	return nil
}

// familyToAppType returns a string that describes the app type based on the source info
// For example, "Dockerfile" apps would return "app" but a rails app would return "Rails app"
func familyToAppType(family string) string {
	switch family {
	case "Dockerfile":
		return "app"
	case "":
		return "app"
	}
	return fmt.Sprintf("%s app", family)
}

// warnLegacyBehavior warns the user if they are using a legacy flag
func warnLegacyBehavior(ctx context.Context) error {
	// TODO(Allison): We probably want to support re-configuring an existing app, but
	// that is different from the launch-into behavior of reuse-app, which basically just deployed.
	if flag.IsSpecified(ctx, "reuse-app") {
		return flyerr.GenericErr{
			Err:     "the --reuse-app flag is no longer supported. you are likely looking for 'fly deploy'",
			Suggest: "for now, you can use 'fly launch --legacy --reuse-app', but this will be removed in a future release",
		}
	}
	return nil
}<|MERGE_RESOLUTION|>--- conflicted
+++ resolved
@@ -120,7 +120,6 @@
 			Name:        "yaml",
 			Description: "Generate configuration in YAML format",
 		},
-<<<<<<< HEAD
 		// don't try to generate a name
 		flag.Bool{
 			Name:        "force-name",
@@ -134,11 +133,6 @@
 			Description: "Do not create an app",
 			Default:     false,
 			Hidden:      true,
-=======
-		flag.Bool{
-			Name:        "no-create",
-			Description: "Do not create an app, only generate configuration files",
->>>>>>> 1497bac6
 		},
 	)
 
