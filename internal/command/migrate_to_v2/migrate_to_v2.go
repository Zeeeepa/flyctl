package migrate_to_v2

import (
	"context"
	"errors"
	"fmt"
	"github.com/superfly/flyctl/agent"
	"github.com/superfly/flyctl/flypg"
	"github.com/superfly/flyctl/internal/command/apps"
	"github.com/superfly/flyctl/internal/watch"
	"os"
	"os/signal"
	"runtime"
	"strconv"
	"strings"
	"sync/atomic"
	"syscall"
	"time"

	"github.com/AlecAivazis/survey/v2"
	"github.com/Khan/genqlient/graphql"
	"github.com/briandowns/spinner"
	"github.com/jpillora/backoff"
	"github.com/samber/lo"
	"github.com/spf13/cobra"
	"github.com/superfly/flyctl/api"
	"github.com/superfly/flyctl/client"
	"github.com/superfly/flyctl/flaps"
	"github.com/superfly/flyctl/gql"
	"github.com/superfly/flyctl/internal/appconfig"
	"github.com/superfly/flyctl/internal/command"
	"github.com/superfly/flyctl/internal/command/deploy"
	"github.com/superfly/flyctl/internal/flag"
	"github.com/superfly/flyctl/internal/machine"
	"github.com/superfly/flyctl/internal/prompt"
	"github.com/superfly/flyctl/internal/render"
	"github.com/superfly/flyctl/internal/sentry"
	"github.com/superfly/flyctl/internal/state"
	"github.com/superfly/flyctl/iostreams"
	"github.com/superfly/flyctl/terminal"
)

func New() *cobra.Command {
	return newMigrateToV2()
}

func newMigrateToV2() *cobra.Command {
	const (
		usage = `migrate-to-v2`
		short = `Migrate a v1 app to v2`
		long  = `Migrates an Apps V1 (Nomad) app to the Apps V2 (machines) platform`
	)
	cmd := command.New(
		usage, short, long, runMigrateToV2,
		command.RequireSession, command.RequireAppName,
	)
	cmd.Args = cobra.NoArgs
	flag.Add(cmd,
		flag.Yes(),
		flag.App(),
		flag.AppConfig(),
		flag.String{
			Name:        "primary-region",
			Description: "Specify primary region if one is not set in fly.toml",
		},
	)
	return cmd
}

func runMigrateToV2(ctx context.Context) error {
	var (
		err error

		appName   = appconfig.NameFromContext(ctx)
		apiClient = client.FromContext(ctx).API()
	)

	appCompact, err := apiClient.GetAppCompact(ctx, appName)
	if err != nil {
		return err
	}

	ctx, err = apps.BuildContext(ctx, appCompact)
	if err != nil {
		return err
	}

	migrator, err := NewV2PlatformMigrator(ctx, appName)
	if err != nil {
		return err
	}
	if !flag.GetYes(ctx) {
		confirm, err := migrator.ConfirmChanges(ctx)
		if err != nil {
			return err
		}
		if !confirm {
			return nil
		}
	}
	err = migrator.Migrate(ctx)
	if err != nil {
		return err
	}
	return nil
}

type V2PlatformMigrator interface {
	ConfirmChanges(ctx context.Context) (bool, error)
	Migrate(ctx context.Context) error
}

type NewVolume struct {
	vol             *api.Volume
	previousAllocId string
}

// FIXME: a lot of stuff is shared with MachineDeployment... might be useful to consolidate the shared stuff into another library/package/something
type v2PlatformMigrator struct {
<<<<<<< HEAD
	apiClient         *api.Client
	flapsClient       *flaps.Client
	gqlClient         graphql.Client
	io                *iostreams.IOStreams
	colorize          *iostreams.ColorScheme
	leaseTimeout      time.Duration
	leaseDelayBetween time.Duration
	appCompact        *api.AppCompact
	appFull           *api.App
	appConfig         *appconfig.Config
	autoscaleConfig   *api.AutoscalingConfig
	volumeDestination string
	processConfigs    map[string]*appconfig.ProcessConfig
	img               string
	appLock           string
	releaseId         string
	releaseVersion    int
	oldAllocs         []*api.AllocationStatus
	oldVmCounts       map[string]int
	newMachinesInput  []*api.LaunchMachineInput
	newMachines       machine.MachineSet
	canAvoidDowntime  bool
	recovery          recoveryState
	isPostgres        bool
	createdVolumes    []*NewVolume
	primaryRegion     string
	pgLeader          string
	pgConsulUrl       string
=======
	apiClient               *api.Client
	flapsClient             *flaps.Client
	gqlClient               graphql.Client
	io                      *iostreams.IOStreams
	colorize                *iostreams.ColorScheme
	leaseTimeout            time.Duration
	leaseDelayBetween       time.Duration
	appCompact              *api.AppCompact
	appFull                 *api.App
	appConfig               *appconfig.Config
	configPath              string
	autoscaleConfig         *api.AutoscalingConfig
	volumeDestination       string
	processConfigs          map[string]*appconfig.ProcessConfig
	formattedProcessConfigs string
	img                     string
	appLock                 string
	releaseId               string
	releaseVersion          int
	oldAllocs               []*api.AllocationStatus
	machineGuest            *api.MachineGuest
	oldVmCounts             map[string]int
	newMachinesInput        []*api.LaunchMachineInput
	newMachines             machine.MachineSet
	canAvoidDowntime        bool
	recovery                recoveryState
>>>>>>> ca8cbb52
}

type recoveryState struct {
	machinesCreated        []*api.Machine
	appLocked              bool
	scaledToZero           bool
	platformVersion        string
	onlyPromptToConfigSave bool
}

func NewV2PlatformMigrator(ctx context.Context, appName string) (V2PlatformMigrator, error) {
	var (
		apiClient = client.FromContext(ctx).API()
		io        = iostreams.FromContext(ctx)
		colorize  = io.ColorScheme()
	)
	appCompact, err := apiClient.GetAppCompact(ctx, appName)
	if err != nil {
		return nil, err
	}
	flapsClient, err := flaps.New(ctx, appCompact)
	if err != nil {
		return nil, err
	}
	appFull, err := apiClient.GetApp(ctx, appName)
	if err != nil {
		return nil, err
	}
	if appFull.PlatformVersion == "machines" {
		return nil, fmt.Errorf("the app '%s' is already on the apps v2 platform", appName)
	}
	appConfig, err := determineAppConfigForMachines(ctx)
	if err != nil {
		return nil, err
	}
	processConfigs, err := appConfig.GetProcessConfigs()
	formattedProcessConfigs := appConfig.FormatProcessNames()
	if err != nil {
		return nil, err
	}
	autoscaleConfig, err := apiClient.AppAutoscalingConfig(ctx, appName)
	if err != nil {
		return nil, err
	}
	imageInfo, err := apiClient.GetImageInfo(ctx, appName)
	if err != nil {
		return nil, fmt.Errorf("failed to get image info: %w", err)
	}
	img := fmt.Sprintf("%s/%s:%s", imageInfo.ImageDetails.Registry, imageInfo.ImageDetails.Repository, imageInfo.ImageDetails.Tag)
	allocs, err := apiClient.GetAllocations(ctx, appName, false)
	if err != nil {
		return nil, err
	}
	vmSize, _, _, err := apiClient.AppVMResources(ctx, appName)
	if err != nil {
		return nil, err
	}
	machineGuest, err := determineVmSpecs(vmSize)
	if err != nil {
		return nil, err
	}
	leaseTimeout := 13 * time.Second
	leaseDelayBetween := (leaseTimeout - 1*time.Second) / 3
	migrator := &v2PlatformMigrator{
<<<<<<< HEAD
		apiClient:         apiClient,
		flapsClient:       flapsClient,
		gqlClient:         apiClient.GenqClient,
		io:                io,
		colorize:          colorize,
		leaseTimeout:      leaseTimeout,
		leaseDelayBetween: leaseDelayBetween,
		appCompact:        appCompact,
		appFull:           appFull,
		appConfig:         appConfig,
		autoscaleConfig:   autoscaleConfig,
		volumeDestination: appConfig.MountsDestination(),
		processConfigs:    processConfigs,
		img:               img,
		oldAllocs:         allocs,
		canAvoidDowntime:  true,
		isPostgres:        appCompact.IsPostgresApp(),
=======
		apiClient:               apiClient,
		flapsClient:             flapsClient,
		gqlClient:               apiClient.GenqClient,
		io:                      io,
		colorize:                colorize,
		leaseTimeout:            leaseTimeout,
		leaseDelayBetween:       leaseDelayBetween,
		appCompact:              appCompact,
		appFull:                 appFull,
		appConfig:               appConfig,
		autoscaleConfig:         autoscaleConfig,
		volumeDestination:       appConfig.MountsDestination(),
		processConfigs:          processConfigs,
		formattedProcessConfigs: formattedProcessConfigs,
		img:                     img,
		oldAllocs:               allocs,
		machineGuest:            machineGuest,
		canAvoidDowntime:        true,
>>>>>>> ca8cbb52
		recovery: recoveryState{
			platformVersion: appFull.PlatformVersion,
		},
		primaryRegion: appConfig.PrimaryRegion,
	}
	if region, ok := migrator.appConfig.Env["PRIMARY_REGION"]; ok {
		migrator.primaryRegion = region
	}
	if migrator.isPostgres {
		consul, err := apiClient.EnablePostgresConsul(ctx, appCompact.Name)
		if err != nil {
			return nil, err
		}
		migrator.pgConsulUrl = consul.ConsulURL
	}
	err = migrator.validate(ctx)
	if err != nil {
		return nil, err
	}
	err = migrator.determinePrimaryRegion(ctx)
	if err != nil {
		return nil, err
	}
	err = migrator.prepMachinesToCreate(ctx)
	if err != nil {
		return nil, err
	}
	err = migrator.determineConfigPath(ctx)
	if err != nil {
		return nil, err
	}
	migrator.resolveProcessGroups(ctx)
	return migrator, nil
}

func (m *v2PlatformMigrator) rollback(ctx context.Context, tb *render.TextBlock) error {
	defer func() {
		if m.recovery.appLocked {
			tb.Detail("Unlocking application")
			err := m.unlockApp(ctx)
			if err != nil {
				fmt.Fprintf(m.io.ErrOut, "failed to unlock app: %v\n", err)
			}
		}
		// HACK: machines apps use the suspended state to describe an app with no machines.
		//       this means something different in nomad-land, so we resume just in case this got set.
		_, err := m.apiClient.ResumeApp(ctx, m.appCompact.Name)
		if err != nil {
			if !strings.Contains(err.Error(), "not suspended") {
				fmt.Fprintf(m.io.ErrOut, "failed to unsuspend app: %v\n", err)
			}
		}
	}()

	if len(m.recovery.machinesCreated) > 0 {
		tb.Detailf("Removing machines")
		for _, mach := range m.recovery.machinesCreated {

			input := api.RemoveMachineInput{
				AppID: m.appFull.Name,
				ID:    mach.ID,
				Kill:  true,
			}
			err := m.flapsClient.Destroy(ctx, input, mach.LeaseNonce)
			if err != nil {
				return err
			}
		}
	}
<<<<<<< HEAD
	if len(m.createdVolumes) > 0 {
		for _, vol := range m.createdVolumes {
			_, err := m.apiClient.DeleteVolume(ctx, vol.vol.ID)
			if err != nil {
				return err
			}
=======
	if m.recovery.platformVersion != "nomad" {

		tb.Detailf("Setting platform version to 'nomad'")
		err := m.updateAppPlatformVersion(ctx, "nomad")
		if err != nil {
			return err
>>>>>>> ca8cbb52
		}
	}
	if m.recovery.scaledToZero && len(m.oldAllocs) > 0 {
		// Restore nomad allocs
		tb.Detail("Restoring nomad allocs to their previous state")

		input := gql.SetVMCountInput{
			AppId: m.appConfig.AppName,
			GroupCounts: lo.MapToSlice(m.oldVmCounts, func(name string, count int) gql.VMCountInput {
				return gql.VMCountInput{Group: name, Count: count}
			}),
			LockId: lo.Ternary(m.recovery.appLocked, m.appLock, ""),
		}

		_, err := gql.SetNomadVMCount(ctx, m.gqlClient, input)
		if err != nil {
			return err
		}
	}
	tb.Detail("Successfully recovered")
	return nil
}

func (m *v2PlatformMigrator) Migrate(ctx context.Context) (err error) {
	ctx = flaps.NewContext(ctx, m.flapsClient)

	tb := render.NewTextBlock(ctx, fmt.Sprintf("Migrating %s to the V2 platform", m.appCompact.Name))

	m.recovery.platformVersion = m.appFull.PlatformVersion

	abortedErr := errors.New("migration aborted by user")
	defer func() {
		if err != nil {

			if m.recovery.onlyPromptToConfigSave {
				fmt.Fprintf(m.io.ErrOut, "Failed to save application config to disk, but migration was successful.\n")
				fmt.Fprintf(m.io.ErrOut, "Please run `fly config save` before further interacting with your app via flyctl.\n")
				return
			}

			header := ""
			if err == abortedErr {
				header = "(!) Received abort signal, restoring application to stable state..."
			} else {
				header = "(!) An error has occurred. Attempting to rollback changes..."
			}
			fmt.Fprintf(m.io.ErrOut, "failed while migrating: %v\n", err)
			recoveryBlock := render.NewTextBlock(ctx, header)
			if recoveryErr := m.rollback(ctx, recoveryBlock); recoveryErr != nil {
				fmt.Fprintf(m.io.ErrOut, "failed while rolling back application: %v\n", recoveryErr)
			}
		}
	}()

	aborted := atomic.Bool{}
	// Hook into Ctrl+C so that aborting the migration
	// leaves the app in a stable, unlocked, non-detached state
	{
		signalCh := make(chan os.Signal, 1)
		abortSignals := []os.Signal{os.Interrupt}
		if runtime.GOOS != "windows" {
			abortSignals = append(abortSignals, syscall.SIGTERM)
		}
		// Prevent ctx from being cancelled, we need it to do recovery operations
		signal.Reset(abortSignals...)
		signal.Notify(signalCh, abortSignals...)
		go func() {
			<-signalCh
			// most terminals print ^C, this makes things easier to read.
			fmt.Fprintf(m.io.ErrOut, "\n")
			aborted.Store(true)
		}()
	}

	if m.isPostgres {
		tb.Detail("Upgrading postgres image")
		err := m.updateNomadPostgresImage(ctx)
		if err != nil {
			return err
		}

		tb.Detail("Setting postgres primary to readonly")
		err = m.setNomadPgReadonly(ctx)
		if err != nil {
			return err
		}

		tb.Detail("Creating new postgres volumes")
		err = m.migratePgVolumes(ctx)
		if err != nil {
			return err
		}
	}

	tb.Detail("Locking app to prevent changes during the migration")
	err = m.lockAppForMigration(ctx)
	if err != nil {
		return err
	}
	if aborted.Load() {
		return abortedErr
	}

	if !m.canAvoidDowntime {
		tb.Detail("Scaling down to zero VMs. This will cause temporary downtime until new VMs come up.")

		err = m.scaleNomadToZero(ctx)
		if err != nil {
			return err
		}
	}
	if aborted.Load() {
		return abortedErr
	}

	tb.Detail("Enabling machine creation on app")

	err = m.updateAppPlatformVersion(ctx, "detached")
	if err != nil {
		return err
	}
	if aborted.Load() {
		return abortedErr
	}

	tb.Detail("Creating an app release to register this migration")

	err = m.createRelease(ctx)
	if err != nil {
		return err
	}
	if aborted.Load() {
		return abortedErr
	}

	tb.Detail("Starting machines")

	err = m.createMachines(ctx)
	if err != nil {
		return err
	}
	if aborted.Load() {
		return abortedErr
	}

	err = m.newMachines.AcquireLeases(ctx, m.leaseTimeout)
	defer func() {
		err := m.newMachines.ReleaseLeases(ctx)
		if err != nil {
			terminal.Warnf("error releasing leases on machines: %v\n", err)
		}
	}()
	if err != nil {
		return err
	}
	if aborted.Load() {
		return abortedErr
	}
	m.newMachines.StartBackgroundLeaseRefresh(ctx, m.leaseTimeout, m.leaseDelayBetween)

	err = m.unlockApp(ctx)
	if err != nil {
		return err
	}
	if aborted.Load() {
		return abortedErr
	}

	m.newMachines.ReleaseLeases(ctx)
	err = m.deployApp(ctx)
	if err != nil {
		return err
	}
	if aborted.Load() {
		return abortedErr
	}

	if m.isPostgres {
		inRegionDbs := m.inRegionMachines()

		tb.Detail("Waiting for new potential primaries to become healthy")
		err = m.waitForHealthyPgs(ctx)
		if err != nil {
			return err
		}

		var dbUIDs []string
		tb.Detail("Collecting info about the new pg cluster")
		dbUIDs, err = m.getPgDBUids(ctx, inRegionDbs)
		if err != nil {
			return err
		}

		tb.Detailf("We are checking to see if the following DB UIDs are synced %+v", dbUIDs)

		err = m.waitForPGSync(ctx, dbUIDs)
		if err != nil {
			return err
		}
	}

	if m.canAvoidDowntime {
		tb.Detail("Scaling down to zero nomad VMs now that machines are running.")

		err = m.scaleNomadToZero(ctx)
		if err != nil {
			return err
		}
		if aborted.Load() {
			return abortedErr
		}
	}

	tb.Detail("Updating the app platform platform type from V1 to V2")

	err = m.updateAppPlatformVersion(ctx, "machines")
	if err != nil {
		return err
	}

	tb.Detail("Saving new configuration")

	m.recovery.onlyPromptToConfigSave = true
	err = m.appConfig.WriteToDisk(ctx, m.configPath)
	if err != nil {
		return err
	}

	tb.Done("Done")
	return nil
}

func (m *v2PlatformMigrator) updateNomadPostgresImage(ctx context.Context) error {
	app, err := m.apiClient.GetImageInfo(ctx, m.appCompact.Name)
	if err != nil {
		return fmt.Errorf("failed to get image info: %w", err)
	}

	if !app.ImageVersionTrackingEnabled {
		return errors.New("image is not eligible for automated image updates")
	}

	if !app.ImageUpgradeAvailable {
		return nil
	}

	cI := app.ImageDetails
	lI := app.LatestImageDetails

	current := cI.FullImageRef()
	target := lI.FullImageRef()

	if cI.Version != "" {
		current = fmt.Sprintf("%s %s", current, cI.Version)
	}

	if lI.Version != "" {
		target = fmt.Sprintf("%s %s", target, lI.Version)
	}

	input := api.DeployImageInput{
		AppID:    m.appCompact.Name,
		Image:    lI.FullImageRef(),
		Strategy: api.StringPointer("ROLLING"),
	}

	// Set the deployment strategy
	if val := flag.GetString(ctx, "strategy"); val != "" {
		input.Strategy = api.StringPointer(strings.ReplaceAll(strings.ToUpper(val), "-", "_"))
	}

	release, releaseCommand, err := m.apiClient.DeployImage(ctx, input)
	if err != nil {
		return err
	}

	fmt.Fprintf(m.io.Out, "Release v%d created\n", release.Version)
	if releaseCommand != nil {
		fmt.Fprintln(m.io.Out, "Release command detected: this new release will not be available until the command succeeds.")
	}

	fmt.Fprintln(m.io.Out)

	if releaseCommand != nil {
		// TODO: don't use text block here
		tb := render.NewTextBlock(ctx, fmt.Sprintf("Release command detected: %s\n", releaseCommand.Command))
		tb.Done("This release will not be available until the release command succeeds.")

		if err := watch.ReleaseCommand(ctx, m.appCompact.Name, releaseCommand.ID); err != nil {
			return err
		}

		release, err = m.apiClient.GetAppReleaseNomad(ctx, m.appCompact.Name, release.ID)
		if err != nil {
			return err
		}
	}
	return watch.Deployment(ctx, m.appCompact.Name, release.EvaluationID)
}

func (m *v2PlatformMigrator) migratePgVolumes(ctx context.Context) error {
	app := m.appFull
	regionsToVols := map[string][]api.Volume{}
	// Find all volumes
	for _, vol := range app.Volumes.Nodes {
		if strings.Contains(vol.Name, "machines") {
			continue
		}
		if _, ok := regionsToVols[vol.Region]; ok {
			regionsToVols[vol.Region] = append(regionsToVols[vol.Region], vol)
		} else {
			regionsToVols[vol.Region] = []api.Volume{vol}
		}
	}

	var newVols []*NewVolume
	for region, vols := range regionsToVols {
		fmt.Fprintf(m.io.Out, "Creatings %d new volume(s) in '%s'", len(vols), region)
		for _, vol := range vols {
			// TODO: make use of https://github.com/superfly/nomad-firecracker/pull/1013
			input := api.CreateVolumeInput{
				AppID:     app.ID,
				Name:      fmt.Sprintf("%s_machines", vol.Name),
				Region:    region,
				SizeGb:    vol.SizeGb,
				Encrypted: vol.Encrypted,
			}
			if len(vol.Snapshots.Nodes) > 0 {
				//TODO(dov) figure out if this assumption about ordering is correct
				input.SnapshotID = &vol.Snapshots.Nodes[len(vol.Snapshots.Nodes)-1].ID
			}
			newVol, err := m.apiClient.CreateVolume(ctx, input)
			if err != nil {
				return err
			}
			newVols = append(newVols, &NewVolume{
				vol:             newVol,
				previousAllocId: vol.AttachedAllocation.ID,
			})
		}
	}
	m.createdVolumes = newVols
	return nil
}

func leaderIpFromNomadInstances(ctx context.Context, addrs []string) (string, error) {
	dialer := agent.DialerFromContext(ctx)
	for _, addr := range addrs {
		pgclient := flypg.NewFromInstance(addr, dialer)
		role, err := pgclient.NodeRole(ctx)
		if err != nil {
			return "", fmt.Errorf("can't get role for %s: %w", addr, err)
		}

		if role == "leader" || role == "primary" {
			return addr, nil
		}
	}
	return "", fmt.Errorf("no instances found with leader role")
}

func (m *v2PlatformMigrator) setNomadPgReadonly(ctx context.Context) error {
	dialer := agent.DialerFromContext(ctx)
	agentclient, err := agent.Establish(ctx, m.apiClient)
	if err != nil {
		return err
	}

	pgInstances, err := agentclient.Instances(ctx, m.appFull.Organization.Slug, m.appFull.Name)
	if err != nil {
		return fmt.Errorf("failed to lookup 6pn ip for %s app: %v", m.appCompact.Name, err)
	}

	if len(pgInstances.Addresses) == 0 {
		return fmt.Errorf("no 6pn ips found for %s app", m.appCompact.Name)
	}

	leaderIP, err := leaderIpFromNomadInstances(ctx, pgInstances.Addresses)
	if err != nil {
		return err
	}

	pgclient := flypg.NewFromInstance(leaderIP, dialer)

	err = pgclient.LegacyEnableReadonly(ctx)
	if err != nil {
		return err
	}

	return nil
}

func (m *v2PlatformMigrator) inRegionMachines() []*api.Machine {
	var machines []*api.Machine
	for _, machine := range m.newMachines.GetMachines() {
		if machine.Machine().Region == m.primaryRegion {
			machines = append(machines, machine.Machine())
		}
	}
	return machines
}

func (m *v2PlatformMigrator) getPgDBUids(ctx context.Context, dbs []*api.Machine) ([]string, error) {
	var uids []string
	dialer := agent.DialerFromContext(ctx)
	for _, machine := range dbs {
		pgclient := flypg.NewFromInstance(machine.PrivateIP, dialer)
		uid, err := pgclient.LegacyStolonDBUid(ctx)
		if err != nil {
			return nil, err
		}
		uids = append(uids, *uid)
	}
	return uids, nil
}

func (m *v2PlatformMigrator) checkPgSync(ctx context.Context, dbuids []string) (*bool, error) {
	dialer := agent.DialerFromContext(ctx)
	agentclient, err := agent.Establish(ctx, m.apiClient)
	if err != nil {
		return nil, err
	}

	pgInstances, err := agentclient.Instances(ctx, m.appFull.Organization.Slug, m.appFull.Name)
	if err != nil {
		return nil, fmt.Errorf("failed to lookup 6pn ip for %s app: %v", m.appCompact.Name, err)
	}

	if len(pgInstances.Addresses) == 0 {
		return nil, fmt.Errorf("no 6pn ips found for %s app", m.appCompact.Name)
	}

	leaderIP, err := leaderIpFromNomadInstances(ctx, pgInstances.Addresses)
	if err != nil {
		return nil, err
	}

	pgclient := flypg.NewFromInstance(leaderIP, dialer)

	stats, err := pgclient.LegacyStolonReplicationStats(ctx)
	if err != nil {
		return nil, err
	}

	res := false
	for _, stat := range stats {
		id := strings.Split(stat.Name, "_")[1]
		for _, dbuid := range dbuids {
			if id == dbuid && stat.Diff == 0 {
				res = true
				return &res, nil
			}
		}
	}
	return &res, nil
}

func (m *v2PlatformMigrator) waitForHealthyPgs(ctx context.Context) error {
	s := spinner.New(spinner.CharSets[9], 200*time.Millisecond)
	s.Writer = m.io.ErrOut
	s.Prefix = "Waiting for in region replicas to become healthy"
	s.Start()

	defer s.Stop()

	timeout := time.After(1 * time.Hour)
	b := &backoff.Backoff{
		Min:    2 * time.Second,
		Max:    5 * time.Minute,
		Factor: 1.2,
		Jitter: true,
	}

	for {
		select {
		case <-time.After(b.Duration()):
			_, err := m.getPgDBUids(ctx, m.inRegionMachines())
			if err == nil {
				return nil
			}
		case <-timeout:
			return errors.New("pgs never got healthy, timing out")
		}
	}
}

func (m *v2PlatformMigrator) waitForPGSync(ctx context.Context, dbuids []string) error {
	s := spinner.New(spinner.CharSets[9], 200*time.Millisecond)
	s.Writer = m.io.ErrOut
	s.Prefix = fmt.Sprintf("Waiting for at least one in region (%s) replica to be synced", m.primaryRegion)
	s.Start()

	defer s.Stop()
	timeout := time.After(20 * time.Minute)
	ticker := time.Tick(10 * time.Second)
	for {
		select {
		case <-timeout:
			return errors.New("timed out waiting for sync")
		case <-ticker:
			out, err := m.checkPgSync(ctx, dbuids)
			if err != nil {
				return err
			}
			if *out {
				return nil
			}
		}
	}
}

func (m *v2PlatformMigrator) validate(ctx context.Context) error {
	var err error
	err, extraInfo := m.appConfig.ValidateForMachinesPlatform(ctx)
	if err != nil {
		fmt.Println(extraInfo)
		return fmt.Errorf("failed to validate config for Apps V2 platform: %w", err)
	}
	err = m.validateScaling(ctx)
	if err != nil {
		return nil
	}
	err = m.validateVolumes(ctx)
	if err != nil {
		return err
	}
	err = m.validateProcessGroupsOnAllocs(ctx)
	if err != nil {
		return err
	}
	return nil
}

func (m *v2PlatformMigrator) validateScaling(ctx context.Context) error {
	// FIXME: for now we fail if there is autoscaling.. remove this once we create any extra machines based on autoscaling config
	if m.autoscaleConfig.Enabled {
		return fmt.Errorf("cannot migrate app %s with autoscaling config, yet; watch https://community.fly.io for announcements about autoscale support with migrations", m.appCompact.Name)
	}
	return nil
}

func (m *v2PlatformMigrator) validateVolumes(ctx context.Context) error {
	// FIXME: for now we fail if there are volumes... remove this once we figure out volumes
	// When we can migrate apps with volumes, you probably want to set `m.canAvoidDowntime`
	// to false when the app has volumes.
	if m.isPostgres {
		return nil
	}
	if m.appConfig.Mounts != nil {
		return fmt.Errorf("cannot migrate app %s with [mounts] configuration, yet; watch https://community.fly.io for announcements about volume support with migrations", m.appCompact.Name)
	}
	for _, a := range m.oldAllocs {
		if len(a.AttachedVolumes.Nodes) > 0 {
			return fmt.Errorf("cannot migrate app %s because alloc %s has a volume attached; watch https://community.fly.io for announcements about volume support with migrations", m.appCompact.Name, a.IDShort)
		}
	}
	return nil
}

func (m *v2PlatformMigrator) validateProcessGroupsOnAllocs(ctx context.Context) error {
	for _, a := range m.oldAllocs {
		if _, exists := m.processConfigs[a.TaskName]; !exists {
			return fmt.Errorf("alloc %s has process group '%s' that is not present in app configuration fly.toml; known process groups are: %s", a.IDShort, a.TaskName, m.formattedProcessConfigs)
		}
	}
	return nil
}

func (m *v2PlatformMigrator) lockAppForMigration(ctx context.Context) error {
	_ = `# @genqlient
	mutation LockApp($input:LockAppInput!) {
        lockApp(input:$input) {
			lockId
			expiration
        }
	}
	`
	input := gql.LockAppInput{
		AppId: m.appConfig.AppName,
	}
	resp, err := gql.LockApp(ctx, m.gqlClient, input)
	if err != nil {
		return err
	}

	m.appLock = resp.LockApp.LockId
	m.recovery.appLocked = true
	return nil
}

func (m *v2PlatformMigrator) createRelease(ctx context.Context) error {
	_ = `# @genqlient
	mutation MigrateMachinesCreateRelease($input:CreateReleaseInput!) {
		createRelease(input:$input) {
			release {
				id
				version
			}
		}
	}
	`
	input := gql.CreateReleaseInput{
		AppId:           m.appConfig.AppName,
		PlatformVersion: "machines",
		Strategy:        gql.DeploymentStrategy(strings.ToUpper("simple")),
		Definition:      m.appConfig,
		Image:           m.img,
	}
	resp, err := gql.MigrateMachinesCreateRelease(ctx, m.gqlClient, input)
	if err != nil {
		return err
	}
	m.releaseId = resp.CreateRelease.Release.Id
	m.releaseVersion = resp.CreateRelease.Release.Version
	return nil
}

func (m *v2PlatformMigrator) resolveProcessGroups(ctx context.Context) {
	m.oldVmCounts = map[string]int{}
	for _, alloc := range m.oldAllocs {
		m.oldVmCounts[alloc.TaskName] += 1
	}
}

func (m *v2PlatformMigrator) scaleNomadToZero(ctx context.Context) error {
	input := gql.SetVMCountInput{
		AppId:  m.appConfig.AppName,
		LockId: m.appLock,
		GroupCounts: lo.MapToSlice(m.oldVmCounts, func(name string, count int) gql.VMCountInput {
			return gql.VMCountInput{Group: name, Count: 0}
		}),
	}

	if len(input.GroupCounts) > 0 {

		_, err := gql.SetNomadVMCount(ctx, m.gqlClient, input)
		if err != nil {
			return err
		}
	}
	err := m.waitForAllocsZero(ctx)
	if err != nil {
		return err
	}

	m.recovery.scaledToZero = true
	return nil
}

func (m *v2PlatformMigrator) waitForAllocsZero(ctx context.Context) error {
	s := spinner.New(spinner.CharSets[9], 200*time.Millisecond)
	s.Writer = m.io.ErrOut
	s.Prefix = fmt.Sprintf("Waiting for nomad allocs for '%s' to be destroyed ", m.appCompact.Name)
	s.Start()
	defer s.Stop()

	timeout := time.After(1 * time.Hour)
	b := &backoff.Backoff{
		Min:    2 * time.Second,
		Max:    5 * time.Minute,
		Factor: 1.2,
		Jitter: true,
	}
	for {
		select {
		case <-time.After(b.Duration()):
			currentAllocs, err := m.apiClient.GetAllocations(ctx, m.appCompact.Name, false)
			if err != nil {
				return err
			}
			if len(currentAllocs) == 0 {
				return nil
			}
		case <-timeout:
			return errors.New("nomad allocs never reached zero, timed out")
		}
	}
}

func (m *v2PlatformMigrator) updateAppPlatformVersion(ctx context.Context, platform string) error {
	_ = `# @genqlient
	mutation SetPlatformVersion($input:SetPlatformVersionInput!) {
		setPlatformVersion(input:$input) {
			app { id }
		}
	}
	`
	input := gql.SetPlatformVersionInput{
		AppId:           m.appConfig.AppName,
		PlatformVersion: platform,
		LockId:          m.appLock,
	}
	_, err := gql.SetPlatformVersion(ctx, m.gqlClient, input)
	if err != nil {
		return err
	}
	m.recovery.platformVersion = platform
	return nil
}

func (m *v2PlatformMigrator) createMachines(ctx context.Context) error {
	var newlyCreatedMachines []*api.Machine
	defer func() {
		m.recovery.machinesCreated = newlyCreatedMachines
	}()

	for _, machineInput := range m.newMachinesInput {
		if exists, vol := m.volumeForPrevAlloc(machineInput.Config.Metadata["prevAlloc"]); exists {
			machineInput.Config.Mounts = []api.MachineMount{{
				Name:   "pg_data_machines",
				Path:   m.volumeDestination,
				Volume: vol.ID,
			}}
		}
		newMachine, err := m.flapsClient.Launch(ctx, *machineInput)
		if err != nil {
			return fmt.Errorf("failed creating a machine in region %s: %w", machineInput.Region, err)
		}
		newlyCreatedMachines = append(newlyCreatedMachines, newMachine)
	}
	for _, mach := range newlyCreatedMachines {
		err := machine.WaitForStartOrStop(ctx, mach, "start", time.Minute*5)
		if err != nil {
			return err
		}
	}
	m.newMachines = machine.NewMachineSet(m.flapsClient, m.io, newlyCreatedMachines)
	return nil
}

func (m *v2PlatformMigrator) unlockApp(ctx context.Context) error {
	_ = `# @genqlient
	mutation UnlockApp($input:UnlockAppInput!) {
		unlockApp(input:$input) {
			app { id }
		}
	}
	`
	input := gql.UnlockAppInput{
		AppId:  m.appConfig.AppName,
		LockId: m.appLock,
	}
	_, err := gql.UnlockApp(ctx, m.gqlClient, input)
	if err != nil {
		return err
	}
	m.recovery.appLocked = false
	return nil
}

func (m *v2PlatformMigrator) deployApp(ctx context.Context) error {
	input := deploy.MachineDeploymentArgs{
		AppCompact:  m.appCompact,
		RestartOnly: true,
	}
	if m.isPostgres {
		input.NewVolumeName = "pg_data_machines"
	}
	md, err := deploy.NewMachineDeployment(ctx, input)
	if err != nil {
		sentry.CaptureExceptionWithAppInfo(err, "migrate-to-v2", m.appCompact)
		return err
	}
	err = md.DeployMachinesApp(ctx)
	if err != nil {
		sentry.CaptureExceptionWithAppInfo(err, "migrate-to-v2", m.appCompact)
	}
	return nil
}

func (m *v2PlatformMigrator) defaultMachineMetadata() map[string]string {
	res := map[string]string{
		api.MachineConfigMetadataKeyFlyPlatformVersion: api.MachineFlyPlatformVersion2,
		api.MachineConfigMetadataKeyFlyReleaseId:       m.releaseId,
		api.MachineConfigMetadataKeyFlyReleaseVersion:  strconv.Itoa(m.releaseVersion),
		api.MachineConfigMetadataKeyFlyProcessGroup:    api.MachineProcessGroupApp,
	}
	if m.appCompact.IsPostgresApp() {
		res[api.MachineConfigMetadataKeyFlyManagedPostgres] = "true"
	}
	return res
}

func (m *v2PlatformMigrator) prepMachinesToCreate(ctx context.Context) error {
	var err error
	m.newMachinesInput, err = m.resolveMachinesFromAllocs()
	// FIXME: add extra machines that are stopped by default, based on scaling/autoscaling config for the app
	return err
}

func (m *v2PlatformMigrator) resolveMachinesFromAllocs() ([]*api.LaunchMachineInput, error) {
	var res []*api.LaunchMachineInput
	for _, alloc := range m.oldAllocs {
		mach, err := m.resolveMachineFromAlloc(alloc)
		if err != nil {
			return nil, err
		}
		res = append(res, mach)
	}
	return res, nil
}

<<<<<<< HEAD
func (m *v2PlatformMigrator) volumeForPrevAlloc(id string) (bool, *api.Volume) {
	for _, vol := range m.createdVolumes {
		if vol.previousAllocId == id {
			return true, vol.vol
		}
	}
	return false, nil
}

func (m *v2PlatformMigrator) resolveMachineFromAlloc(alloc *api.AllocationStatus) *api.LaunchMachineInput {
=======
func (m *v2PlatformMigrator) resolveMachineFromAlloc(alloc *api.AllocationStatus) (*api.LaunchMachineInput, error) {
>>>>>>> ca8cbb52
	launchInput := &api.LaunchMachineInput{
		AppID:   m.appFull.Name,
		OrgSlug: m.appFull.Organization.ID,
		Region:  alloc.Region,
		Config:  &api.MachineConfig{},
	}

	launchInput.Config.Guest = m.machineGuest

	launchInput.Config.Metadata = m.defaultMachineMetadata()
	launchInput.Config.Image = m.img
	launchInput.Config.Env = lo.Assign(m.appConfig.Env)
	if m.isPostgres {
		launchInput.Config.Env["FLY_CONSUL_URL"] = m.pgConsulUrl
	}
	if m.appConfig.PrimaryRegion != "" {
		launchInput.Config.Env["PRIMARY_REGION"] = m.appConfig.PrimaryRegion
	}
	launchInput.Config.Metrics = m.appConfig.Metrics
	for _, s := range m.appConfig.Statics {
		launchInput.Config.Statics = append(launchInput.Config.Statics, &api.Static{
			GuestPath: s.GuestPath,
			UrlPrefix: s.UrlPrefix,
		})
	}
	if !m.isPostgres {
		// FIXME: we should probably error out if there are more than 1 vols attached
		if len(alloc.AttachedVolumes.Nodes) == 1 {
			vol := alloc.AttachedVolumes.Nodes[0]
			launchInput.Config.Mounts = []api.MachineMount{{
				Path:   m.volumeDestination,
				Volume: vol.ID,
			}}
		}
	}

	processConfig := m.processConfigs[alloc.TaskName]
	launchInput.Config.Metadata[api.MachineConfigMetadataKeyFlyProcessGroup] = alloc.TaskName
	launchInput.Config.Metadata["prevAlloc"] = alloc.ID
	launchInput.Config.Services = processConfig.Services
	launchInput.Config.Checks = processConfig.Checks
	launchInput.Config.Init.Cmd = lo.Ternary(len(processConfig.Cmd) > 0, processConfig.Cmd, nil)
<<<<<<< HEAD
	//fmt.Printf("%#v\n\n", launchInput.Config)
	return launchInput
=======
	return launchInput, nil
>>>>>>> ca8cbb52
}

func (m *v2PlatformMigrator) determinePrimaryRegion(ctx context.Context) error {
	if fromFlag := flag.GetString(ctx, "primary-region"); fromFlag != "" {
		m.appConfig.PrimaryRegion = fromFlag
		return nil
	}
	if val, ok := m.appConfig.Env["PRIMARY_REGION"]; ok {
		m.appConfig.PrimaryRegion = val
		return nil
	}

	// TODO: If this ends up used by postgres migrations, it might be nice to have
	//       the prompt here reflect the special role `primary_region` plays for postgres apps

	region, err := prompt.Region(ctx, !m.appFull.Organization.PaidPlan, prompt.RegionParams{
		Message: "Choose the primary region for this app:",
	})
	if err != nil {
		return err
	}
	if region == nil {
		return errors.New("no region provided")
	}
	m.appConfig.PrimaryRegion = region.Code
	return nil
}

func (m *v2PlatformMigrator) determineConfigPath(ctx context.Context) error {
	path := state.WorkingDirectory(ctx)
	if flag.IsSpecified(ctx, "config") {
		path = flag.GetString(ctx, "config")
	}
	configPath, err := appconfig.ResolveConfigFileFromPath(path)
	if err != nil {
		return err
	}

	m.configPath = configPath
	return nil
}

func (m *v2PlatformMigrator) ConfirmChanges(ctx context.Context) (bool, error) {
	numAllocs := len(m.oldAllocs)

	fmt.Fprintf(m.io.Out, "This migration process will do the following, in order:\n")
	if m.isPostgres {
		fmt.Fprintf(m.io.Out, " * Update your postgres app to the latest supported image version\n")
		fmt.Fprintf(m.io.Out, " * Create volumes for new PG replicas to use\n")
	}
	fmt.Fprintf(m.io.Out, " * Lock your application, preventing changes during the migration\n")

	printAllocs := func(msgSuffix string) {
		fmt.Fprintf(m.io.Out, " * Remove legacy VMs %s\n", msgSuffix)
		if numAllocs > 0 {
			s := "s"
			if numAllocs == 1 {
				s = ""
			}
			fmt.Fprintf(m.io.Out, "   * Remove %d alloc%s\n", numAllocs, s)
		}
	}

	if !m.canAvoidDowntime {
		printAllocs("")
	}

	fmt.Fprintf(m.io.Out, " * Create machines, copying the configuration of each existing VM\n")
	for name, count := range m.oldVmCounts {
		s := "s"
		if count == 1 {
			s = ""
		}
		fmt.Fprintf(m.io.Out, "   * Create %d \"%s\" machine%s\n", count, name, s)
	}

	if m.isPostgres {
		fmt.Fprintf(m.io.Out, " * Wait for at least one new in-region PG replica to become synced\n")
	}

	if m.canAvoidDowntime {
		printAllocs("after health checks pass for the new machines")
	}

	fmt.Fprintf(m.io.Out, " * Set the application platform version to \"machines\"\n")
	fmt.Fprintf(m.io.Out, " * Unlock your application\n")
	if exists, _ := appconfig.ConfigFileExistsAtPath(m.configPath); exists {
		fmt.Fprintf(m.io.Out, " * Overwrite the config file at '%s'\n", m.configPath)
	} else {
		fmt.Fprintf(m.io.Out, " * Save the app's config file to '%s'\n", m.configPath)
	}

	confirm := false
	prompt := &survey.Confirm{
		Message: "Would you like to continue?",
	}
	err := survey.AskOne(prompt, &confirm)

	return confirm, err
}

func determineAppConfigForMachines(ctx context.Context) (*appconfig.Config, error) {
	var (
		err                error
		appNameFromContext = appconfig.NameFromContext(ctx)
		cfg                = appconfig.ConfigFromContext(ctx)
	)
	if cfg == nil {
		cfg, err = appconfig.FromRemoteApp(ctx, appNameFromContext)
		if err != nil {
			return nil, err
		}
	}
	if appNameFromContext != "" {
		cfg.AppName = appNameFromContext
	}
	return cfg, nil
}

func determineVmSpecs(vmSize api.VMSize) (*api.MachineGuest, error) {
	preset := strings.Replace(vmSize.Name, "dedicated-cpu", "performance", 1)

	guest := &api.MachineGuest{}
	err := guest.SetSize(preset)
	if err != nil {
		return nil, fmt.Errorf("nomad VM definition incompatible with machines API: %w", err)
	}
	guest.MemoryMB = vmSize.MemoryMB

	return guest, nil
}<|MERGE_RESOLUTION|>--- conflicted
+++ resolved
@@ -117,36 +117,6 @@
 
 // FIXME: a lot of stuff is shared with MachineDeployment... might be useful to consolidate the shared stuff into another library/package/something
 type v2PlatformMigrator struct {
-<<<<<<< HEAD
-	apiClient         *api.Client
-	flapsClient       *flaps.Client
-	gqlClient         graphql.Client
-	io                *iostreams.IOStreams
-	colorize          *iostreams.ColorScheme
-	leaseTimeout      time.Duration
-	leaseDelayBetween time.Duration
-	appCompact        *api.AppCompact
-	appFull           *api.App
-	appConfig         *appconfig.Config
-	autoscaleConfig   *api.AutoscalingConfig
-	volumeDestination string
-	processConfigs    map[string]*appconfig.ProcessConfig
-	img               string
-	appLock           string
-	releaseId         string
-	releaseVersion    int
-	oldAllocs         []*api.AllocationStatus
-	oldVmCounts       map[string]int
-	newMachinesInput  []*api.LaunchMachineInput
-	newMachines       machine.MachineSet
-	canAvoidDowntime  bool
-	recovery          recoveryState
-	isPostgres        bool
-	createdVolumes    []*NewVolume
-	primaryRegion     string
-	pgLeader          string
-	pgConsulUrl       string
-=======
 	apiClient               *api.Client
 	flapsClient             *flaps.Client
 	gqlClient               graphql.Client
@@ -173,7 +143,11 @@
 	newMachines             machine.MachineSet
 	canAvoidDowntime        bool
 	recovery                recoveryState
->>>>>>> ca8cbb52
+	isPostgres              bool
+	createdVolumes          []*NewVolume
+	primaryRegion           string
+	pgLeader                string
+	pgConsulUrl             string
 }
 
 type recoveryState struct {
@@ -238,25 +212,6 @@
 	leaseTimeout := 13 * time.Second
 	leaseDelayBetween := (leaseTimeout - 1*time.Second) / 3
 	migrator := &v2PlatformMigrator{
-<<<<<<< HEAD
-		apiClient:         apiClient,
-		flapsClient:       flapsClient,
-		gqlClient:         apiClient.GenqClient,
-		io:                io,
-		colorize:          colorize,
-		leaseTimeout:      leaseTimeout,
-		leaseDelayBetween: leaseDelayBetween,
-		appCompact:        appCompact,
-		appFull:           appFull,
-		appConfig:         appConfig,
-		autoscaleConfig:   autoscaleConfig,
-		volumeDestination: appConfig.MountsDestination(),
-		processConfigs:    processConfigs,
-		img:               img,
-		oldAllocs:         allocs,
-		canAvoidDowntime:  true,
-		isPostgres:        appCompact.IsPostgresApp(),
-=======
 		apiClient:               apiClient,
 		flapsClient:             flapsClient,
 		gqlClient:               apiClient.GenqClient,
@@ -275,7 +230,7 @@
 		oldAllocs:               allocs,
 		machineGuest:            machineGuest,
 		canAvoidDowntime:        true,
->>>>>>> ca8cbb52
+		isPostgres:              appCompact.IsPostgresApp(),
 		recovery: recoveryState{
 			platformVersion: appFull.PlatformVersion,
 		},
@@ -345,21 +300,20 @@
 			}
 		}
 	}
-<<<<<<< HEAD
 	if len(m.createdVolumes) > 0 {
 		for _, vol := range m.createdVolumes {
 			_, err := m.apiClient.DeleteVolume(ctx, vol.vol.ID)
 			if err != nil {
 				return err
 			}
-=======
+		}
+	}
 	if m.recovery.platformVersion != "nomad" {
 
 		tb.Detailf("Setting platform version to 'nomad'")
 		err := m.updateAppPlatformVersion(ctx, "nomad")
 		if err != nil {
 			return err
->>>>>>> ca8cbb52
 		}
 	}
 	if m.recovery.scaledToZero && len(m.oldAllocs) > 0 {
@@ -1162,7 +1116,6 @@
 	return res, nil
 }
 
-<<<<<<< HEAD
 func (m *v2PlatformMigrator) volumeForPrevAlloc(id string) (bool, *api.Volume) {
 	for _, vol := range m.createdVolumes {
 		if vol.previousAllocId == id {
@@ -1172,10 +1125,7 @@
 	return false, nil
 }
 
-func (m *v2PlatformMigrator) resolveMachineFromAlloc(alloc *api.AllocationStatus) *api.LaunchMachineInput {
-=======
 func (m *v2PlatformMigrator) resolveMachineFromAlloc(alloc *api.AllocationStatus) (*api.LaunchMachineInput, error) {
->>>>>>> ca8cbb52
 	launchInput := &api.LaunchMachineInput{
 		AppID:   m.appFull.Name,
 		OrgSlug: m.appFull.Organization.ID,
@@ -1218,12 +1168,7 @@
 	launchInput.Config.Services = processConfig.Services
 	launchInput.Config.Checks = processConfig.Checks
 	launchInput.Config.Init.Cmd = lo.Ternary(len(processConfig.Cmd) > 0, processConfig.Cmd, nil)
-<<<<<<< HEAD
-	//fmt.Printf("%#v\n\n", launchInput.Config)
-	return launchInput
-=======
 	return launchInput, nil
->>>>>>> ca8cbb52
 }
 
 func (m *v2PlatformMigrator) determinePrimaryRegion(ctx context.Context) error {
