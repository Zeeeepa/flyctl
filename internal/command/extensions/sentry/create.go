--- conflicted
+++ resolved
@@ -30,15 +30,10 @@
 func runSentryCreate(ctx context.Context) (err error) {
 	appName := appconfig.NameFromContext(ctx)
 
-<<<<<<< HEAD
-	extension, err := extensions_core.ProvisionExtension(ctx, appName, nil, "sentry", false, gql.AddOnOptions{})
-	secrets.DeploySecrets(ctx, gql.ToAppCompact(*extension.App), false, false)
-=======
 	extension, err := extensions_core.ProvisionExtension(ctx, extensions_core.ExtensionParams{
 		AppName:  appName,
 		Provider: "sentry",
 	})
 	secrets.DeploySecrets(ctx, gql.ToAppCompact(extension.App), false, false)
->>>>>>> 574dfac3
 	return
 }