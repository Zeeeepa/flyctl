package deploy

import (
	"context"
	"fmt"
	"strconv"
	"strings"
	"time"

	"github.com/logrusorgru/aurora"
	"github.com/spf13/cobra"
	fly "github.com/superfly/fly-go"
	"github.com/superfly/fly-go/flaps"
	"github.com/superfly/flyctl/internal/appconfig"
	"github.com/superfly/flyctl/internal/build/imgsrc"
	"github.com/superfly/flyctl/internal/buildinfo"
	"github.com/superfly/flyctl/internal/cmdutil"
	"github.com/superfly/flyctl/internal/command"
	"github.com/superfly/flyctl/internal/config"
	"github.com/superfly/flyctl/internal/ctrlc"
	"github.com/superfly/flyctl/internal/flag"
	"github.com/superfly/flyctl/internal/flapsutil"
	"github.com/superfly/flyctl/internal/flyutil"
	"github.com/superfly/flyctl/internal/launchdarkly"
	"github.com/superfly/flyctl/internal/metrics"
	"github.com/superfly/flyctl/internal/render"
	"github.com/superfly/flyctl/internal/sentry"
	"github.com/superfly/flyctl/internal/task"
	"github.com/superfly/flyctl/internal/tracing"
	"github.com/superfly/flyctl/iostreams"
	"github.com/superfly/flyctl/terminal"
	"go.opentelemetry.io/otel/attribute"
	"go.opentelemetry.io/otel/trace"
)

var defaultMaxConcurrent = 8

var CommonFlags = flag.Set{
	flag.Image(),
	flag.Now(),
	flag.RemoteOnly(false),
	flag.LocalOnly(),
	flag.Push(),
	flag.Wireguard(),
	flag.HttpsFailover(),
	flag.Detach(),
	flag.Strategy(),
	flag.Dockerfile(),
	flag.Ignorefile(),
	flag.ImageLabel(),
	flag.BuildArg(),
	flag.BuildSecret(),
	flag.BuildTarget(),
	flag.NoCache(),
	flag.Depot(),
	flag.DepotScope(),
	flag.Nixpacks(),
	flag.BuildkitAddr(),
	flag.BuildOnly(),
	flag.BpDockerHost(),
	flag.BpVolume(),
	flag.RecreateBuilder(),
	flag.Yes(),
	flag.VMSizeFlags,
	flag.Env(),
	flag.String{
		Name:        "wait-timeout",
		Description: "Time duration to wait for individual machines to transition states and become healthy.",
		Default:     DefaultWaitTimeout.String(),
	},
	flag.String{
		Name:        "release-command-timeout",
		Description: "Time duration to wait for a release command finish running, or 'none' to disable.",
		Default:     DefaultReleaseCommandTimeout.String(),
	},
	flag.String{
		Name: "lease-timeout",
		Description: "Time duration to lease individual machines while running deployment." +
			" All machines are leased at the beginning and released at the end." +
			"The lease is refreshed periodically for this same time, which is why it is short." +
			"flyctl releases leases in most cases.",
		Default: DefaultLeaseTtl.String(),
	},
	flag.Bool{
		Name:        "force-machines",
		Description: "Use the Apps v2 platform built with Machines",
		Default:     false,
		Hidden:      true,
	},
	flag.Bool{
		Name:        "ha",
		Description: "Create spare machines that increases app availability",
		Default:     true,
	},
	flag.Bool{
		Name:        "smoke-checks",
		Description: "Perform smoke checks during deployment",
		Default:     true,
	},
	flag.Bool{
		Name:        "dns-checks",
		Description: "Perform DNS checks during deployment",
		Default:     true,
	},
	flag.Float64{
		Name:        "max-unavailable",
		Description: "Max number of unavailable machines during rolling updates. A number between 0 and 1 means percent of total machines",
		Default:     DefaultMaxUnavailable,
	},
	flag.Bool{
		Name:        "no-public-ips",
		Description: "Do not allocate any new public IP addresses",
	},
	flag.Bool{
		Name:        "flycast",
		Description: "Allocate a private IPv6 addresses",
	},
	flag.StringArray{
		Name:        "file-local",
		Description: "Set of files in the form of /path/inside/machine=<local/path> pairs. Can be specified multiple times.",
	},
	flag.StringArray{
		Name:        "file-literal",
		Description: "Set of literals in the form of /path/inside/machine=VALUE pairs where VALUE is the content. Can be specified multiple times.",
	},
	flag.StringArray{
		Name:        "file-secret",
		Description: "Set of secrets in the form of /path/inside/machine=SECRET pairs where SECRET is the name of the secret. Can be specified multiple times.",
	},
	flag.String{
		Name:        "primary-region",
		Description: "Override primary region in fly.toml configuration.",
	},
	flag.StringSlice{
		Name:        "regions",
		Aliases:     []string{"only-regions"},
		Description: "Deploy to machines only in these regions. Multiple regions can be specified with comma separated values or by providing the flag multiple times.",
	},
	flag.StringSlice{
		Name:        "exclude-regions",
		Description: "Deploy to all machines except machines in these regions. Multiple regions can be specified with comma separated values or by providing the flag multiple times.",
	},
	flag.StringSlice{
		Name:        "only-machines",
		Description: "Deploy to machines only with these IDs. Multiple IDs can be specified with comma separated values or by providing the flag multiple times.",
	},
	flag.StringSlice{
		Name:        "exclude-machines",
		Description: "Deploy to all machines except machines with these IDs. Multiple IDs can be specified with comma separated values or by providing the flag multiple times.",
	},
	flag.StringSlice{
		Name:        "process-groups",
		Description: "Deploy to machines only in these process groups",
	},
	flag.StringArray{
		Name:        "label",
		Description: "Add custom metadata to an image via docker labels",
	},
	flag.Int{
		Name:        "max-concurrent",
		Description: "Maximum number of machines to operate on concurrently.",
		Default:     defaultMaxConcurrent,
	},
	flag.Int{
		Name:        "immediate-max-concurrent",
		Description: "Maximum number of machines to update concurrently when using the immediate deployment strategy.",
		Default:     defaultMaxConcurrent,
		Hidden:      true,
	},
	flag.Int{
		Name:        "volume-initial-size",
		Description: "The initial size in GB for volumes created on first deploy",
	},
	flag.String{
		Name:        "signal",
		Shorthand:   "s",
		Description: "Signal to stop the machine with for bluegreen strategy (default: SIGINT)",
	},
	flag.String{
		Name:        "deploy-retries",
		Description: "Number of times to retry a deployment if it fails",
		Default:     "auto",
	},
	flag.String{
		Name:        "builder-pool",
		Default:     "auto",
		NoOptDefVal: "true",
		Description: "Experimental: Use pooled builder from Fly.io",
	},
}

type Command struct {
	*cobra.Command
}

func New() *Command {
	const (
		long = `Deploy Fly applications from source or an image using a local or remote builder.

		To disable colorized output and show full Docker build output, set the environment variable NO_COLOR=1.
	`
		short = "Deploy Fly applications"
	)

	cmd := &Command{}
	cmd.Command = command.New("deploy [WORKING_DIRECTORY]", short, long, cmd.run,
		command.RequireSession,
		command.ChangeWorkingDirectoryToFirstArgIfPresent,
		command.RequireAppName,
		command.RequireUiex,
	)
	cmd.Args = cobra.MaximumNArgs(1)

	flag.Add(cmd.Command,
		CommonFlags,
		flag.App(),
		flag.AppConfig(),
		// Not in CommonFlags because it's not relevant to a first deploy
		flag.Bool{
			Name:        "update-only",
			Description: "Do not create Machines for new process groups",
			Default:     false,
		},
		flag.Bool{
			Name:        "skip-release-command",
			Description: "Do not run the release command during deployment.",
			Default:     false,
		},
		flag.String{
			Name:        "export-manifest",
			Description: "Specify a file to export the deployment configuration to a deploy manifest file, or '-' to print to stdout.",
			Hidden:      true,
		},
		flag.String{
			Name:        "from-manifest",
			Description: "Path to a deploy manifest file to use for deployment.",
			Hidden:      true,
		},
	)

	return cmd
}

func (cmd *Command) run(ctx context.Context) (err error) {
	io := iostreams.FromContext(ctx)
	appName := appconfig.NameFromContext(ctx)

	hook := ctrlc.Hook(func() {
		metrics.FlushMetrics(ctx)
	})

	defer hook.Done()

	tp, err := tracing.InitTraceProvider(ctx, appName)
	if err != nil {
		fmt.Fprintf(io.ErrOut, "failed to initialize tracing library: =%v", err)
		return err
	}

	defer func() {
<<<<<<< HEAD
		ctx, cancel := context.WithTimeout(ctx, 500*time.Millisecond)
		defer cancel()
		tp.Shutdown(ctx)
=======
		shutdownCtx, cancel := context.WithTimeout(context.Background(), 500*time.Millisecond)
		defer cancel()
		tp.Shutdown(shutdownCtx)
>>>>>>> 65330ff8
	}()

	ctx, span := tracing.CMDSpan(ctx, "cmd.deploy")
	defer span.End()

	defer func() {
		if err != nil {
			tracing.RecordError(span, err, "error deploying")
		}
	}()

	// Instantiate FLAPS client if we haven't initialized one via a unit test.
	if flapsutil.ClientFromContext(ctx) == nil {
		flapsClient, err := flapsutil.NewClientWithOptions(ctx, flaps.NewClientOpts{
			AppName: appName,
		})
		if err != nil {
			return fmt.Errorf("could not create flaps client: %w", err)
		}
		ctx = flapsutil.NewContextWithClient(ctx, flapsClient)
	}

	client := flyutil.ClientFromContext(ctx)

	task.FromContext(ctx).Run(func(ctx context.Context) {
		user, err := client.GetCurrentUser(ctx)
		if err != nil {
			terminal.Errorf("failed retrieving current user: %v", err)
		}

		span.SetAttributes(attribute.String("user.id", user.ID))
	})

	var manifestPath = flag.GetString(ctx, "from-manifest")

	switch {
	case manifestPath == "-":
		manifest, err := manifestFromReader(io.In)
		if err != nil {
			return err
		}
		return deployFromManifest(ctx, manifest)
	case manifestPath != "":
		manifest, err := manifestFromFile(manifestPath)
		if err != nil {
			return err
		}
		return deployFromManifest(ctx, manifest)
	}

	appConfig, err := determineAppConfig(ctx)
	if err != nil {
		if strings.Contains(err.Error(), "Could not find App") {
			return fmt.Errorf("the app name %s could not be found, did you create the app or misspell it in the fly.toml file or via -a?", appName)
		}
		return err
	}

	var gpuKinds, cpuKinds []string
	for _, compute := range appConfig.Compute {
		if compute != nil && compute.MachineGuest != nil {
			gpuKinds = append(gpuKinds, compute.MachineGuest.GPUKind)
			cpuKinds = append(cpuKinds, compute.MachineGuest.CPUKind)
		}
	}

	span.SetAttributes(attribute.StringSlice("gpu.kinds", gpuKinds))
	span.SetAttributes(attribute.StringSlice("cpu.kinds", cpuKinds))

	err = DeployWithConfig(ctx, appConfig, 0, flag.GetYes(ctx))
	return err
}

func DeployWithConfig(ctx context.Context, appConfig *appconfig.Config, userID int, forceYes bool) (err error) {
	span := trace.SpanFromContext(ctx)

	io := iostreams.FromContext(ctx)
	appName := appconfig.NameFromContext(ctx)
	apiClient := flyutil.ClientFromContext(ctx)
	appCompact, err := apiClient.GetAppCompact(ctx, appName)
	if err != nil {
		return err
	}

	// Start the feature flag client, if we haven't already
	if launchdarkly.ClientFromContext(ctx) == nil {
		ffClient, err := launchdarkly.NewClient(ctx, launchdarkly.UserInfo{
			OrganizationID: appCompact.Organization.InternalNumericID,
			UserID:         userID,
		})
		if err != nil {
			return fmt.Errorf("could not create feature flag client: %w", err)
		}
		ctx = launchdarkly.NewContextWithClient(ctx, ffClient)
	}

	for env := range appConfig.Env {
		if containsCommonSecretSubstring(env) {
			warning := fmt.Sprintf("%s %s may be a potentially sensitive environment variable. Consider setting it as a secret, and removing it from the [env] section: https://fly.io/docs/apps/secrets/\n", aurora.Yellow("WARN"), env)
			fmt.Fprintln(io.ErrOut, warning)
		}
	}

	httpFailover := flag.GetHTTPSFailover(ctx)
	usingWireguard := flag.GetWireguard(ctx)
	recreateBuilder := flag.GetRecreateBuilder(ctx)

	// Fetch an image ref or build from source to get the final image reference to deploy
	img, err := determineImage(ctx, appConfig, usingWireguard, recreateBuilder)
	if err != nil {
		noBuilder := strings.Contains(err.Error(), "Could not find App")
		recreateBuilder = recreateBuilder || noBuilder
		if noBuilder || (usingWireguard && httpFailover) {
			span.SetAttributes(attribute.String("builder.failover_error", err.Error()))
			span.AddEvent("using http failover")
			img, err = determineImage(ctx, appConfig, false, recreateBuilder)
		}
	}

	if err != nil {
		return fmt.Errorf("failed to fetch an image or build from source: %w", err)
	}

	if flag.GetBuildOnly(ctx) {
		return nil
	}

	fmt.Fprintf(io.Out, "\nWatch your deployment at https://fly.io/apps/%s/monitoring\n\n", appName)
	if err := deployToMachines(ctx, appConfig, appCompact, img); err != nil {
		return err
	}
	var ip = "public"
	if flag.GetBool(ctx, "flycast") || flag.GetBool(ctx, "attach") {
		ip = "private"
	} else if flag.GetBool(ctx, "no-public-ips") {
		ip = "none"
	}
	if appURL := appConfig.URL(); appURL != nil && ip == "public" {
		fmt.Fprintf(io.Out, "\nVisit your newly deployed app at %s\n", appURL)
	} else if ip == "private" {
		fmt.Fprintf(io.Out, "\nYour your newly deployed app is available in the organizations' private network under http://%s.flycast\n", appName)
	} else if ip == "none" {
		fmt.Fprintf(io.Out, "\nYour app is deployed but does not have a public or private IP address\n")
	}

	return err
}

func parseDurationFlag(ctx context.Context, flagName string) (*time.Duration, error) {
	if !flag.IsSpecified(ctx, flagName) {
		return nil, nil
	}

	v := flag.GetString(ctx, flagName)
	if v == "none" {
		d := time.Duration(0)
		return &d, nil
	}

	duration, err := time.ParseDuration(v)
	if err == nil {
		return &duration, nil
	}

	if strings.Contains(err.Error(), "missing unit in duration") {
		asInt, err := strconv.Atoi(v)
		if err == nil {
			duration = time.Duration(asInt) * time.Second
			return &duration, nil
		}
	}

	return nil, fmt.Errorf("invalid duration value %v used for --%s flag: valid options are a number of seconds, number with time unit (i.e.: 5m, 180s) or 'none'", v, flagName)
}

// in a rare twist, the guest param takes precedence over CLI flags!
func deployToMachines(
	ctx context.Context,
	cfg *appconfig.Config,
	app *fly.AppCompact,
	img *imgsrc.DeploymentImage,
) (err error) {
	var io = iostreams.FromContext(ctx)

	ctx, span := tracing.GetTracer().Start(ctx, "deploy_to_machines")
	defer span.End()
	// It's important to push appConfig into context because MachineDeployment will fetch it from there
	ctx = appconfig.WithConfig(ctx, cfg)

	startTime := time.Now()
	var status metrics.DeployStatusPayload

	metrics.Started(ctx, "deploy")
	// TODO: remove this once there is nothing upstream using it
	metrics.Started(ctx, "deploy_machines")

	defer func() {
		if err != nil {
			status.Error = err.Error()
		}
		status.TraceID = span.SpanContext().TraceID().String()
		status.Duration = time.Since(startTime)
		metrics.DeployStatus(ctx, status)
		metrics.Status(ctx, "deploy_machines", err == nil)
	}()

	releaseCmdTimeout, err := parseDurationFlag(ctx, "release-command-timeout")
	if err != nil {
		return err
	}

	waitTimeout, err := parseDurationFlag(ctx, "wait-timeout")
	if err != nil {
		return err
	}

	leaseTimeout, err := parseDurationFlag(ctx, "lease-timeout")
	if err != nil {
		return err
	}

	files, err := command.FilesFromCommand(ctx)
	if err != nil {
		return err
	}

	guest, err := flag.GetMachineGuest(ctx, nil)
	if err != nil {
		return err
	}

	excludeRegions := make(map[string]bool)
	for _, r := range flag.GetNonEmptyStringSlice(ctx, "exclude-regions") {
		excludeRegions[r] = true
	}

	onlyRegions := make(map[string]bool)
	for _, r := range flag.GetNonEmptyStringSlice(ctx, "regions") {
		onlyRegions[r] = true
	}

	excludeMachines := make(map[string]bool)
	for _, r := range flag.GetNonEmptyStringSlice(ctx, "exclude-machines") {
		excludeMachines[r] = true
	}

	onlyMachines := make(map[string]bool)
	for _, r := range flag.GetNonEmptyStringSlice(ctx, "only-machines") {
		onlyMachines[r] = true
	}

	processGroups := make(map[string]bool)
	for _, r := range flag.GetNonEmptyStringSlice(ctx, "process-groups") {
		processGroups[r] = true
	}

	// We default the flag to 0.33 so that --help can show the actual default value,
	// but internally we want to differentiate between the flag being specified and not.
	// We use 0.0 to denote unspecified, as that value is invalid for maxUnavailable.
	var maxUnavailable *float64 = nil
	if flag.IsSpecified(ctx, "max-unavailable") {
		maxUnavailable = fly.Pointer(flag.GetFloat64(ctx, "max-unavailable"))
		// Validation to ensure that 0.0 is *purely* the "unspecified" value
		if *maxUnavailable <= 0 {
			return fmt.Errorf("the value for --max-unavailable must be > 0")
		}
	}

	maxConcurrent := flag.GetInt(ctx, "max-concurrent")
	immediateMaxConcurrent := flag.GetInt(ctx, "immediate-max-concurrent")
	if maxConcurrent == defaultMaxConcurrent && immediateMaxConcurrent != defaultMaxConcurrent {
		maxConcurrent = immediateMaxConcurrent
	}

	status.AppName = app.Name
	status.OrgSlug = app.Organization.Slug
	status.Image = img.Tag
	status.Strategy = cfg.DeployStrategy()
	if flag.GetString(ctx, "strategy") != "" {
		status.Strategy = flag.GetString(ctx, "strategy")
	}

	if flag.IsSpecified(ctx, "primary-region") {
		status.PrimaryRegion = flag.GetString(ctx, "primary-region")
	} else {
		status.PrimaryRegion = cfg.PrimaryRegion
	}

	status.FlyctlVersion = buildinfo.Info().Version.String()

	retriesFlag := flag.GetString(ctx, "deploy-retries")
	deployRetries := 0

	switch retriesFlag {
	case "auto":
		ldClient := launchdarkly.ClientFromContext(ctx)
		retries := ldClient.GetFeatureFlagValue("deploy-retries", 0.0).(float64)
		deployRetries = int(retries)

	default:
		var invalidRetriesErr error = fmt.Errorf("--deploy-retries must be set to a positive integer, 0, or 'auto'")
		retries, err := strconv.Atoi(retriesFlag)
		if err != nil {
			return invalidRetriesErr
		}
		if retries < 0 {
			return invalidRetriesErr
		}

		span.SetAttributes(attribute.Int("set_deploy_retries", retries))
		deployRetries = retries
	}

	var ip = "public"
	if flag.GetBool(ctx, "flycast") || flag.GetBool(ctx, "attach") {
		ip = "private"
	} else if flag.GetBool(ctx, "no-public-ips") {
		ip = "none"
	}

	args := MachineDeploymentArgs{
		AppCompact:            app,
		DeploymentImage:       img.Tag,
		Strategy:              flag.GetString(ctx, "strategy"),
		EnvFromFlags:          flag.GetStringArray(ctx, "env"),
		PrimaryRegionFlag:     status.PrimaryRegion,
		SkipSmokeChecks:       flag.GetDetach(ctx) || !flag.GetBool(ctx, "smoke-checks"),
		SkipHealthChecks:      flag.GetDetach(ctx),
		SkipDNSChecks:         flag.GetDetach(ctx) || !flag.GetBool(ctx, "dns-checks"),
		SkipReleaseCommand:    flag.GetBool(ctx, "skip-release-command"),
		WaitTimeout:           waitTimeout,
		StopSignal:            flag.GetString(ctx, "signal"),
		ReleaseCmdTimeout:     releaseCmdTimeout,
		LeaseTimeout:          leaseTimeout,
		MaxUnavailable:        maxUnavailable,
		Guest:                 guest,
		IncreasedAvailability: flag.GetBool(ctx, "ha"),
		AllocIP:               ip,
		Org:                   app.Organization.Slug,
		UpdateOnly:            flag.GetBool(ctx, "update-only"),
		Files:                 files,
		ExcludeRegions:        excludeRegions,
		OnlyRegions:           onlyRegions,
		ExcludeMachines:       excludeMachines,
		OnlyMachines:          onlyMachines,
		MaxConcurrent:         maxConcurrent,
		VolumeInitialSize:     flag.GetInt(ctx, "volume-initial-size"),
		ProcessGroups:         processGroups,
		DeployRetries:         deployRetries,
		BuildID:               img.BuildID,
	}

	var path = flag.GetString(ctx, "export-manifest")
	switch {
	case path == "-":
		manifest := NewManifest(app.Name, cfg, args)

		return manifest.Encode(io.Out)

	case path != "":
		if !strings.HasSuffix(path, ".json") {
			path += ".json"
		}
		manifest := NewManifest(app.Name, cfg, args)

		if err = manifest.WriteToFile(path); err != nil {
			return err
		}
		fmt.Fprintf(io.Out, "Deploy manifest saved to %s\n", path)
		return nil
	}

	md, err := NewMachineDeployment(ctx, args)
	if err != nil {
		sentry.CaptureExceptionWithAppInfo(ctx, err, "deploy", app)
		return err
	}

	err = md.DeployMachinesApp(ctx)
	if err != nil {
		sentry.CaptureExceptionWithAppInfo(ctx, err, "deploy", app)
	}
	return err
}

// determineAppConfig fetches the app config from a local file, or in its absence, from the API
func determineAppConfig(ctx context.Context) (cfg *appconfig.Config, err error) {
	io := iostreams.FromContext(ctx)
	tb := render.NewTextBlock(ctx, "Verifying app config")
	appName := appconfig.NameFromContext(ctx)
	ctx, span := tracing.GetTracer().Start(ctx, "get_app_config")
	defer span.End()

	if cfg = appconfig.ConfigFromContext(ctx); cfg == nil {
		cfg, err = appconfig.FromRemoteApp(ctx, appName)
		if err != nil {
			tracing.RecordError(span, err, "get config from remote")
			return nil, err
		}
	}

	if env := flag.GetStringArray(ctx, "env"); len(env) > 0 {
		parsedEnv, err := cmdutil.ParseKVStringsToMap(env)
		if err != nil {
			tracing.RecordError(span, err, "parse env")
			return nil, fmt.Errorf("failed parsing environment: %w", err)
		}
		cfg.SetEnvVariables(parsedEnv)
	}

	// Always prefer the app name passed via --app
	if appName != "" {
		cfg.AppName = appName
	}

	err, extraInfo := cfg.Validate(ctx)
	if extraInfo != "" {
		fmt.Fprint(io.Out, extraInfo)
	}
	if err != nil {
		tracing.RecordError(span, err, "validate config")
		return nil, err
	}

	if cfg.Deploy != nil && cfg.Deploy.Strategy != "rolling" && cfg.Deploy.Strategy != "canary" && cfg.Deploy.MaxUnavailable != nil {
		if !config.FromContext(ctx).JSONOutput {
			fmt.Fprintf(io.Out, "Warning: max-unavailable set for non-rolling strategy '%s', ignoring\n", cfg.Deploy.Strategy)
		}
	}

	tb.Done("Verified app config")
	return cfg, nil
}<|MERGE_RESOLUTION|>--- conflicted
+++ resolved
@@ -258,15 +258,9 @@
 	}
 
 	defer func() {
-<<<<<<< HEAD
-		ctx, cancel := context.WithTimeout(ctx, 500*time.Millisecond)
-		defer cancel()
-		tp.Shutdown(ctx)
-=======
 		shutdownCtx, cancel := context.WithTimeout(context.Background(), 500*time.Millisecond)
 		defer cancel()
 		tp.Shutdown(shutdownCtx)
->>>>>>> 65330ff8
 	}()
 
 	ctx, span := tracing.CMDSpan(ctx, "cmd.deploy")
