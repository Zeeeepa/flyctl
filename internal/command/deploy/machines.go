package deploy

import (
	"context"
	"errors"
	"fmt"
	"strconv"
	"strings"
	"sync"
	"time"

	"github.com/Khan/genqlient/graphql"
	"github.com/google/shlex"
<<<<<<< HEAD
	"github.com/jpillora/backoff"
=======
>>>>>>> 6e8459fe
	"github.com/morikuni/aec"
	"github.com/superfly/flyctl/api"
	"github.com/superfly/flyctl/client"
	"github.com/superfly/flyctl/flaps"
	"github.com/superfly/flyctl/gql"
<<<<<<< HEAD
	"github.com/superfly/flyctl/internal/app"
	"github.com/superfly/flyctl/internal/build/imgsrc"
=======
	"github.com/superfly/flyctl/internal/appv2"
	"github.com/superfly/flyctl/internal/build/imgsrc"
	"github.com/superfly/flyctl/internal/cmdutil"
	"github.com/superfly/flyctl/internal/logger"
	"github.com/superfly/flyctl/internal/machine"
>>>>>>> 6e8459fe
	"github.com/superfly/flyctl/internal/prompt"
	"github.com/superfly/flyctl/internal/render"
	"github.com/superfly/flyctl/iostreams"
	"github.com/superfly/flyctl/terminal"
)

<<<<<<< HEAD
const DefaultWaitTimeout = 120 * time.Second
const DefaultLeaseTtl = 30 * time.Minute
=======
const (
	DefaultWaitTimeout = 120 * time.Second
	DefaultLeaseTtl    = 30 * time.Minute
)
>>>>>>> 6e8459fe

// FIXME: move a lot of this stuff to internal/machine pkg... maybe all of it?
type MachineDeployment interface {
	DeployMachinesApp(context.Context) error
}
<<<<<<< HEAD

type MachineDeploymentArgs struct {
	DeploymentImage      *imgsrc.DeploymentImage
	Strategy             string
	Launching            bool
	EnvFromFlags         []string
	PrimaryRegionFlag    string
	AutoConfirmMigration bool
	BuildOnly            bool
	SkipHealthChecks     bool
	RestartOnly          bool
	WaitTimeout          time.Duration
	LeaseTimeout         time.Duration
}

type machineDeployment struct {
	apiClient                  *api.Client
	gqlClient                  graphql.Client
	flapsClient                *flaps.Client
	io                         *iostreams.IOStreams
	colorize                   *iostreams.ColorScheme
	app                        *api.AppCompact
	appConfig                  *app.Config
	processConfigs             map[string]app.ProcessConfig
	img                        *imgsrc.DeploymentImage
	machineSet                 MachineSet
	releaseCommandMachine      MachineSet
	releaseCommand             []string
	volumeDestination          string
	strategy                   string
	releaseId                  string
	releaseVersion             int
	launching                  bool
	autoConfirmAppsV2Migration bool
	skipHealthChecks           bool
	restartOnly                bool
	waitTimeout                time.Duration
	leaseTimeout               time.Duration
}

type MachineSet interface {
	AcquireLeases(context.Context, time.Duration) error
	ReleaseLeases(context.Context) error
	IsEmpty() bool
	GetMachines() []LeasableMachine
}

type machineSet struct {
	machines []LeasableMachine
}

type LeasableMachine interface {
	Machine() *api.Machine
	HasLease() bool
	AcquireLease(context.Context, time.Duration) error
	ReleaseLease(context.Context) error
	Update(context.Context, api.LaunchMachineInput) error
	Start(context.Context) error
	Destroy(context.Context, bool) error
	WaitForState(context.Context, string, time.Duration) error
	WaitForHealthchecksToPass(context.Context, time.Duration) error
	WaitForEventTypeAfterType(context.Context, string, string, time.Duration) (*api.MachineEvent, error)
	FormattedMachineId() string
}

type leasableMachine struct {
	flapsClient     *flaps.Client
	io              *iostreams.IOStreams
	colorize        *iostreams.ColorScheme
	machine         *api.Machine
	leaseNonce      string
	leaseExpiration time.Time
	destroyed       bool
}

func NewLeasableMachine(flapsClient *flaps.Client, io *iostreams.IOStreams, machine *api.Machine) LeasableMachine {
	return &leasableMachine{
		flapsClient: flapsClient,
		io:          io,
		colorize:    io.ColorScheme(),
		machine:     machine,
	}
}

func (lm *leasableMachine) Update(ctx context.Context, input api.LaunchMachineInput) error {
	if lm.IsDestroyed() {
		return fmt.Errorf("error cannot update machine %s that was already destroyed", lm.machine.ID)
	}
	if !lm.HasLease() {
		return fmt.Errorf("no current lease for machine %s", lm.machine.ID)
	}
	updateMachine, err := lm.flapsClient.Update(ctx, input, lm.leaseNonce)
	if err != nil {
		return err
	}
	lm.machine = updateMachine
	return nil
}

func (lm *leasableMachine) Destroy(ctx context.Context, kill bool) error {
	if lm.IsDestroyed() {
		return nil
	}
	input := api.RemoveMachineInput{
		ID:   lm.machine.ID,
		Kill: kill,
	}
	err := lm.flapsClient.Destroy(ctx, input)
=======

type MachineDeploymentArgs struct {
	AppCompact           *api.AppCompact
	DeploymentImage      *imgsrc.DeploymentImage
	Strategy             string
	EnvFromFlags         []string
	PrimaryRegionFlag    string
	AutoConfirmMigration bool
	BuildOnly            bool
	SkipHealthChecks     bool
	RestartOnly          bool
	WaitTimeout          time.Duration
	LeaseTimeout         time.Duration
}

type machineDeployment struct {
	apiClient                  *api.Client
	gqlClient                  graphql.Client
	flapsClient                *flaps.Client
	io                         *iostreams.IOStreams
	colorize                   *iostreams.ColorScheme
	app                        *api.AppCompact
	appConfig                  *appv2.Config
	processConfigs             map[string]*appv2.ProcessConfig
	img                        *imgsrc.DeploymentImage
	machineSet                 machine.MachineSet
	releaseCommandMachine      machine.MachineSet
	releaseCommand             []string
	volumeDestination          string
	strategy                   string
	releaseId                  string
	releaseVersion             int
	autoConfirmAppsV2Migration bool
	skipHealthChecks           bool
	restartOnly                bool
	waitTimeout                time.Duration
	leaseTimeout               time.Duration
}

func NewMachineDeployment(ctx context.Context, args MachineDeploymentArgs) (MachineDeployment, error) {
	if !args.RestartOnly && args.DeploymentImage == nil {
		return nil, fmt.Errorf("BUG: machines deployment created without specifying the image")
	}
	if args.RestartOnly && args.DeploymentImage != nil {
		return nil, fmt.Errorf("BUG: restartOnly machines deployment created and specified an image")
	}
	appConfig, err := determineAppConfigForMachines(ctx, args.EnvFromFlags, args.PrimaryRegionFlag)
	if err != nil {
		return nil, err
	}
	err = appConfig.Validate()
	if err != nil {
		return nil, err
	}
	if len(appConfig.Statics) > 0 {
		return nil, fmt.Errorf("error [statics] are not yet supported when deploying to machines; remove the [statics] section from fly.toml")
	}
	flapsClient, err := flaps.New(ctx, args.AppCompact)
	if err != nil {
		return nil, err
	}
	var releaseCmd []string
	if appConfig.Deploy != nil {
		releaseCmd, err = shlex.Split(appConfig.Deploy.ReleaseCommand)
		if err != nil {
			return nil, err
		}
	}
	waitTimeout := args.WaitTimeout
	if waitTimeout == 0 {
		waitTimeout = DefaultWaitTimeout
	}
	leaseTimeout := args.LeaseTimeout
	if leaseTimeout == 0 {
		leaseTimeout = DefaultLeaseTtl
	}
	if waitTimeout != DefaultWaitTimeout || leaseTimeout != DefaultLeaseTtl || args.WaitTimeout == 0 || args.LeaseTimeout == 0 {
		terminal.Infof("Using wait timeout: %s and lease timeout: %s\n", waitTimeout, leaseTimeout)
	}
	processConfigs, err := appConfig.GetProcessConfigs()
	if err != nil {
		return nil, err
	}
	io := iostreams.FromContext(ctx)
	apiClient := client.FromContext(ctx).API()
	md := &machineDeployment{
		apiClient:                  apiClient,
		gqlClient:                  apiClient.GenqClient,
		flapsClient:                flapsClient,
		io:                         io,
		colorize:                   io.ColorScheme(),
		app:                        args.AppCompact,
		appConfig:                  appConfig,
		processConfigs:             processConfigs,
		img:                        args.DeploymentImage,
		autoConfirmAppsV2Migration: args.AutoConfirmMigration,
		skipHealthChecks:           args.SkipHealthChecks,
		restartOnly:                args.RestartOnly,
		waitTimeout:                waitTimeout,
		leaseTimeout:               leaseTimeout,
		releaseCommand:             releaseCmd,
	}
	err = md.setStrategy(args.Strategy)
>>>>>>> 6e8459fe
	if err != nil {
		return nil, err
	}
<<<<<<< HEAD
	lm.destroyed = true
	return nil
}

func (md *machineDeployment) logClearLinesAbove(count int) {
	if md.io.IsInteractive() {
		builder := aec.EmptyBuilder
		str := builder.Up(uint(count)).EraseLine(aec.EraseModes.All).ANSI
		fmt.Fprint(md.io.ErrOut, str.String())
	}
}

func (lm *leasableMachine) FormattedMachineId() string {
	res := lm.Machine().ID
	if lm.Machine().Config.Metadata == nil {
		return res
	}
	procGroup := lm.Machine().Config.Metadata[api.MachineConfigMetadataKeyFlyProcessGroup]
	if procGroup == "" || lm.Machine().IsFlyAppsReleaseCommand() {
		return res
	}
	return fmt.Sprintf("%s [%s]", res, procGroup)
}

func (lm *leasableMachine) logClearLinesAbove(count int) {
	if lm.io.IsInteractive() {
		builder := aec.EmptyBuilder
		str := builder.Up(uint(count)).EraseLine(aec.EraseModes.All).ANSI
		fmt.Fprint(lm.io.ErrOut, str.String())
	}
}

func (lm *leasableMachine) logStatusWaiting(desired string) {
	fmt.Fprintf(lm.io.ErrOut, "  Waiting for %s to have state: %s\n",
		lm.colorize.Bold(lm.FormattedMachineId()),
		lm.colorize.Yellow(desired),
	)
}

func (lm *leasableMachine) logStatusFinished(current string) {
	fmt.Fprintf(lm.io.ErrOut, "  Machine %s has state: %s\n",
		lm.colorize.Bold(lm.FormattedMachineId()),
		lm.colorize.Green(current),
	)
}

func (lm *leasableMachine) logHealthCheckStatus(status *api.HealthCheckStatus) {
	if status == nil {
		return
	}
	resColor := lm.colorize.Green
	if status.Passing != status.Total {
		resColor = lm.colorize.Yellow
	}
	fmt.Fprintf(lm.io.ErrOut, "  Waiting for %s to become healthy: %s\n",
		lm.colorize.Bold(lm.FormattedMachineId()),
		resColor(fmt.Sprintf("%d/%d", status.Passing, status.Total)),
	)
}

func (lm *leasableMachine) Start(ctx context.Context) error {
	if lm.IsDestroyed() {
		return fmt.Errorf("error cannot start machine %s that was already destroyed", lm.machine.ID)
	}
	if lm.HasLease() {
		return fmt.Errorf("error cannot start machine %s because it has a lease expiring at %s", lm.machine.ID, lm.leaseExpiration.Format(time.RFC3339))
	}
	lm.logStatusWaiting(api.MachineStateStarted)
	_, err := lm.flapsClient.Start(ctx, lm.machine.ID)
=======
	err = md.setVolumeConfig()
	if err != nil {
		return nil, err
	}
	err = md.setMachinesForDeployment(ctx)
	if err != nil {
		return nil, err
	}
	err = md.validateProcessesConfig()
	if err != nil {
		return nil, err
	}
	err = md.validateVolumeConfig()
	if err != nil {
		return nil, err
	}
	err = md.provisionIpsOnFirstDeploy(ctx)
	if err != nil {
		return nil, err
	}
	err = md.createReleaseInBackend(ctx)
	if err != nil {
		return nil, err
	}
	return md, nil
}

func (md *machineDeployment) runReleaseCommand(ctx context.Context) error {
	if len(md.releaseCommand) == 0 || md.restartOnly {
		return nil
	}
	io := iostreams.FromContext(ctx)
	fmt.Fprintf(io.ErrOut, "Running %s release_command: %s\n",
		md.colorize.Bold(md.app.Name),
		md.appConfig.Deploy.ReleaseCommand,
	)
	err := md.createOrUpdateReleaseCmdMachine(ctx)
	if err != nil {
		return fmt.Errorf("error running release_command machine: %w", err)
	}
	releaseCmdMachine := md.releaseCommandMachine.GetMachines()[0]
	// FIXME: consolidate this wait stuff with deploy waits? Especially once we improve the outpu
	err = releaseCmdMachine.WaitForState(ctx, api.MachineStateStarted, md.waitTimeout)
	if err != nil {
		return fmt.Errorf("error waiting for release_command machine %s to start: %w", releaseCmdMachine.Machine().ID, err)
	}
	err = releaseCmdMachine.WaitForState(ctx, api.MachineStateDestroyed, md.waitTimeout)
	if err != nil {
		return fmt.Errorf("error waiting for release_command machine %s to finish running: %w", releaseCmdMachine.Machine().ID, err)
	}
	lastExitEvent, err := releaseCmdMachine.WaitForEventTypeAfterType(ctx, "exit", "start", md.waitTimeout)
>>>>>>> 6e8459fe
	if err != nil {
		return fmt.Errorf("error finding the release_command machine %s exit event: %w", releaseCmdMachine.Machine().ID, err)
	}
<<<<<<< HEAD
	return nil
}

func (lm *leasableMachine) WaitForState(ctx context.Context, desiredState string, timeout time.Duration) error {
	waitCtx, cancel := context.WithTimeout(ctx, timeout)
	defer cancel()
	b := &backoff.Backoff{
		Min:    500 * time.Millisecond,
		Max:    2 * time.Second,
		Factor: 2,
		Jitter: true,
	}
	lm.logClearLinesAbove(1)
	lm.logStatusWaiting(desiredState)
	for {
		err := lm.flapsClient.Wait(waitCtx, lm.Machine(), desiredState, timeout)
		switch {
		case errors.Is(err, context.Canceled):
			return err
		case errors.Is(err, context.DeadlineExceeded):
			return fmt.Errorf("timeout reached waiting for machine to %s %w", desiredState, err)
		case err != nil:
			time.Sleep(b.Duration())
			continue
		}
		lm.logClearLinesAbove(1)
		lm.logStatusFinished(desiredState)
		return nil
	}
}

func (lm *leasableMachine) WaitForHealthchecksToPass(ctx context.Context, timeout time.Duration) error {
	if lm.machine.Config.Checks == nil {
		return nil
	}
	waitCtx, cancel := context.WithTimeout(ctx, timeout)
	defer cancel()
	shortestInterval := 120 * time.Second
	for _, c := range lm.Machine().Config.Checks {
		ci := c.Interval.Duration
		if ci < shortestInterval {
			shortestInterval = ci
		}
	}
	b := &backoff.Backoff{
		Min:    shortestInterval / 2,
		Max:    2 * shortestInterval,
		Factor: 2,
		Jitter: true,
	}
	printedFirst := false
	for {
		updateMachine, err := lm.flapsClient.Get(waitCtx, lm.Machine().ID)
		switch {
		case errors.Is(err, context.Canceled):
			return err
		case errors.Is(err, context.DeadlineExceeded):
			return fmt.Errorf("timeout reached waiting for healthchecks to pass for machine %s %w", lm.Machine().ID, err)
		case err != nil:
			return fmt.Errorf("error getting machine %s from api: %w", lm.Machine().ID, err)
		case !updateMachine.HealthCheckStatus().AllPassing():
			if !printedFirst || lm.io.IsInteractive() {
				lm.logClearLinesAbove(1)
				lm.logHealthCheckStatus(updateMachine.HealthCheckStatus())
				printedFirst = true
			}
			time.Sleep(b.Duration())
			continue
		}
		lm.logClearLinesAbove(1)
		lm.logHealthCheckStatus(updateMachine.HealthCheckStatus())
		return nil
	}
}

// waits for an eventType1 type event to show up after we see a eventType2 event, and returns it
func (lm *leasableMachine) WaitForEventTypeAfterType(ctx context.Context, eventType1, eventType2 string, timeout time.Duration) (*api.MachineEvent, error) {
	waitCtx, cancel := context.WithTimeout(ctx, timeout)
	defer cancel()
	b := &backoff.Backoff{
		Min:    500 * time.Millisecond,
		Max:    2 * time.Second,
		Factor: 2,
		Jitter: true,
	}
	lm.logClearLinesAbove(1)
	fmt.Fprintf(lm.io.ErrOut, "  Waiting for %s to get %s event\n",
		lm.colorize.Bold(lm.FormattedMachineId()),
		lm.colorize.Yellow(eventType1),
	)
	for {
		updateMachine, err := lm.flapsClient.Get(waitCtx, lm.Machine().ID)
		switch {
		case errors.Is(err, context.Canceled):
			return nil, err
		case errors.Is(err, context.DeadlineExceeded):
			return nil, fmt.Errorf("timeout reached waiting for healthchecks to pass for machine %s %w", lm.Machine().ID, err)
		case err != nil:
			return nil, fmt.Errorf("error getting machine %s from api: %w", lm.Machine().ID, err)
		}
		exitEvent := updateMachine.GetLatestEventOfTypeAfterType(eventType1, eventType2)
		if exitEvent != nil {
			return exitEvent, nil
		} else {
			time.Sleep(b.Duration())
		}
	}
}

func (lm *leasableMachine) Machine() *api.Machine {
	return lm.machine
}

func (lm *leasableMachine) HasLease() bool {
	return lm.leaseNonce != "" && lm.leaseExpiration.After(time.Now())
}

func (lm *leasableMachine) IsDestroyed() bool {
	return lm.destroyed
}

func (lm *leasableMachine) AcquireLease(ctx context.Context, duration time.Duration) error {
	if lm.HasLease() {
		return nil
	}
	seconds := int(duration.Seconds())
	lease, err := lm.flapsClient.AcquireLease(ctx, lm.machine.ID, &seconds)
=======
	exitCode, err := lastExitEvent.Request.GetExitCode()
	if err != nil {
		return fmt.Errorf("error get release_command machine %s exit code: %w", releaseCmdMachine.Machine().ID, err)
	}
	if exitCode != 0 {
		fmt.Fprintf(md.io.ErrOut, "Error release_command failed running on machine %s with exit code %s. Check the logs at: https://fly.io/apps/%s/monitoring\n",
			md.colorize.Bold(releaseCmdMachine.Machine().ID), md.colorize.Red(strconv.Itoa(exitCode)), md.app.Name)
		return fmt.Errorf("error release_command machine %s exited with non-zero status of %d", releaseCmdMachine.Machine().ID, exitCode)
	}
	md.logClearLinesAbove(1)
	fmt.Fprintf(md.io.ErrOut, "  release_command %s completed successfully\n", md.colorize.Bold(releaseCmdMachine.Machine().ID))
	return nil
}

func (md *machineDeployment) DeployMachinesApp(ctx context.Context) error {
	err := md.runReleaseCommand(ctx)
>>>>>>> 6e8459fe
	if err != nil {
		return fmt.Errorf("release command failed - aborting deployment. %w", err)
	}
	if lease.Status != "success" {
		return fmt.Errorf("did not acquire lease for machine %s status: %s code: %s message: %s", lm.machine.ID, lease.Status, lease.Code, lease.Message)
	}
	if lease.Data == nil {
		return fmt.Errorf("missing data from lease response for machine %s, assuming not successful", lm.machine.ID)
	}
	lm.leaseNonce = lease.Data.Nonce
	lm.leaseExpiration = time.Unix(lease.Data.ExpiresAt, 0)
	return nil
}

<<<<<<< HEAD
func (lm *leasableMachine) ReleaseLease(ctx context.Context) error {
	if !lm.HasLease() {
		lm.resetLease()
		return nil
	}
	// don't bother releasing expired leases in the backend. allow for some clock skew between flyctl and flaps.
	if time.Since(lm.leaseExpiration) > 5*time.Second {
		lm.resetLease()
		return nil
	}
	err := lm.flapsClient.ReleaseLease(ctx, lm.machine.ID, lm.leaseNonce)
	if err != nil {
		terminal.Warnf("failed to release lease for machine %s (expires at %s): %v\n", lm.machine.ID, lm.leaseExpiration.Format(time.RFC3339), err)
		lm.resetLease()
=======
	if md.machineSet.IsEmpty() {
		return md.createOneMachine(ctx)
	}

	err = md.machineSet.AcquireLeases(ctx, md.leaseTimeout)
	defer func() {
		err := md.machineSet.ReleaseLeases(ctx)
		if err != nil {
			terminal.Warnf("error releasing leases on machines: %v\n", err)
		}
	}()
	if err != nil {
>>>>>>> 6e8459fe
		return err
	}
	lm.resetLease()
	return nil
}

<<<<<<< HEAD
func (lm *leasableMachine) resetLease() {
	lm.leaseNonce = ""
	lm.leaseExpiration = time.Time{}
}

func NewMachineSet(flapsClient *flaps.Client, io *iostreams.IOStreams, machines []*api.Machine) MachineSet {
	leaseMachines := make([]LeasableMachine, 0)
	for _, m := range machines {
		leaseMachines = append(leaseMachines, NewLeasableMachine(flapsClient, io, m))
	}
	return &machineSet{
		machines: leaseMachines,
	}
}

func (ms *machineSet) IsEmpty() bool {
	return len(ms.machines) == 0
}

func (ms *machineSet) GetMachines() []LeasableMachine {
	return ms.machines
}

func (ms *machineSet) AcquireLeases(ctx context.Context, duration time.Duration) error {
	results := make(chan error, len(ms.machines))
	var wg sync.WaitGroup
	for _, m := range ms.machines {
		wg.Add(1)
		go func(m LeasableMachine) {
			defer wg.Done()
			results <- m.AcquireLease(ctx, duration)
		}(m)
	}
	go func() {
		wg.Wait()
		close(results)
	}()
	hadError := false
	for err := range results {
		if err != nil {
			hadError = true
			terminal.Warnf("failed to acquire lease: %v\n", err)
		}
	}
	if hadError {
		if err := ms.ReleaseLeases(ctx); err != nil {
			terminal.Warnf("error releasing machine leases: %v\n", err)
		}
		return fmt.Errorf("error acquiring leases on all machines")
=======
	// FIXME: handle deploy strategy: rolling, immediate, canary, bluegreen

	fmt.Fprintf(md.io.Out, "Deploying %s app with %s strategy\n", md.colorize.Bold(md.app.Name), md.strategy)
	for _, m := range md.machineSet.GetMachines() {
		launchInput := md.resolveUpdatedMachineConfig(m.Machine())

		fmt.Fprintf(md.io.ErrOut, "  Updating %s\n", md.colorize.Bold(m.FormattedMachineId()))
		err := m.Update(ctx, *launchInput)
		if err != nil {
			if md.strategy != "immediate" {
				return err
			} else {
				fmt.Printf("Continuing after error: %s\n", err)
			}
		}

		if md.strategy != "immediate" {
			err := m.WaitForState(ctx, api.MachineStateStarted, md.waitTimeout)
			if err != nil {
				return err
			}
		}

		if md.strategy != "immediate" && !md.skipHealthChecks {
			err := m.WaitForHealthchecksToPass(ctx, md.waitTimeout)
			// FIXME: combine this wait with the wait for start as one update line (or two per in noninteractive case)
			if err != nil {
				return err
			} else {
				md.logClearLinesAbove(1)
				fmt.Fprintf(md.io.ErrOut, "  Machine %s update finished: %s\n",
					md.colorize.Bold(m.FormattedMachineId()),
					md.colorize.Green("success"),
				)
			}
		}
>>>>>>> 6e8459fe
	}
	return nil
}

<<<<<<< HEAD
func (ms *machineSet) ReleaseLeases(ctx context.Context) error {
	// when context is canceled, take 500ms to attempt to release the leases
	contextWasAlreadyCanceled := errors.Is(ctx.Err(), context.Canceled)
	if contextWasAlreadyCanceled {
		var cancel context.CancelFunc
		cancelTimeout := 500 * time.Millisecond
		ctx, cancel = context.WithTimeout(context.TODO(), cancelTimeout)
		terminal.Infof("detected canceled context and allowing %s to release machine leases\n", cancelTimeout)
		defer cancel()
	}

	results := make(chan error, len(ms.machines))
	var wg sync.WaitGroup
	for _, m := range ms.machines {
		wg.Add(1)
		go func(m LeasableMachine) {
			defer wg.Done()
			results <- m.ReleaseLease(ctx)
		}(m)
	}
	go func() {
		wg.Wait()
		close(results)
	}()
	hadError := false
	for err := range results {
		contextTimedOutOrCanceled := errors.Is(err, context.DeadlineExceeded) || errors.Is(err, context.Canceled)
		if err != nil && (!contextWasAlreadyCanceled || !contextTimedOutOrCanceled) {
			hadError = true
			terminal.Warnf("failed to release lease: %v\n", err)
		}
	}
	if hadError {
		return fmt.Errorf("error releasing leases on machines")
	}
	return nil
}

func NewMachineDeployment(ctx context.Context, args MachineDeploymentArgs) (MachineDeployment, error) {
	if !args.RestartOnly && args.DeploymentImage == nil {
		return nil, fmt.Errorf("BUG: machines deployment created without specifying the image")
	}
	if args.RestartOnly && args.DeploymentImage != nil {
		return nil, fmt.Errorf("BUG: restartOnly machines deployment created and specified an image")
	}
	appConfig, err := determineAppConfig(ctx, args.EnvFromFlags, args.PrimaryRegionFlag)
	if err != nil {
		return nil, err
	}
	if appConfig.Env == nil {
		appConfig.Env = map[string]string{}
	}
	err = appConfig.Validate()
	if err != nil {
		return nil, err
	}
	if len(appConfig.Statics) > 0 {
		return nil, fmt.Errorf("error [statics] are not yet supported when deploying to machines; remove the [statics] section from fly.toml")
	}
	app, err := client.FromContext(ctx).API().GetAppCompact(ctx, appConfig.AppName)
	if err != nil {
		return nil, err
	}
	flapsClient, err := flaps.New(ctx, app)
	if err != nil {
		return nil, err
	}
	var releaseCmd []string
	if appConfig.Deploy != nil {
		releaseCmd, err = shlex.Split(appConfig.Deploy.ReleaseCommand)
		if err != nil {
			return nil, err
		}
	}
	waitTimeout := args.WaitTimeout
	if waitTimeout == 0 {
		waitTimeout = DefaultWaitTimeout
	}
	leaseTimeout := args.LeaseTimeout
	if leaseTimeout == 0 {
		leaseTimeout = DefaultLeaseTtl
	}
	if waitTimeout != DefaultWaitTimeout || leaseTimeout != DefaultLeaseTtl || args.WaitTimeout == 0 || args.LeaseTimeout == 0 {
		terminal.Infof("Using wait timeout: %s and lease timeout: %s\n", waitTimeout, leaseTimeout)
	}
	processConfigs, err := appConfig.GetProcessConfigs(args.Launching)
	if err != nil {
		return nil, err
	}
	io := iostreams.FromContext(ctx)
	apiClient := client.FromContext(ctx).API()
	md := &machineDeployment{
		apiClient:                  apiClient,
		gqlClient:                  apiClient.GenqClient,
		flapsClient:                flapsClient,
		io:                         io,
		colorize:                   io.ColorScheme(),
		app:                        app,
		appConfig:                  appConfig,
		processConfigs:             processConfigs,
		img:                        args.DeploymentImage,
		launching:                  args.Launching,
		autoConfirmAppsV2Migration: args.AutoConfirmMigration,
		skipHealthChecks:           args.SkipHealthChecks,
		restartOnly:                args.RestartOnly,
		waitTimeout:                waitTimeout,
		leaseTimeout:               leaseTimeout,
		releaseCommand:             releaseCmd,
	}
	err = md.setStrategy(args.Strategy)
	if err != nil {
		return nil, err
	}
	err = md.setVolumeConfig()
	if err != nil {
		return nil, err
	}
	err = md.setMachinesForDeployment(ctx)
	if err != nil {
		return nil, err
	}
	err = md.validateProcessesConfig()
	if err != nil {
		return nil, err
	}
	err = md.validateVolumeConfig()
	if err != nil {
		return nil, err
	}
	err = md.provisionIpsOnFirstDeploy(ctx)
	if err != nil {
		return nil, err
	}
	err = md.createReleaseInBackend(ctx)
	if err != nil {
		return nil, err
=======
	fmt.Fprintf(md.io.ErrOut, "  Finished deploying\n")
	return nil
}

func (md *machineDeployment) createOneMachine(ctx context.Context) error {
	fmt.Fprintf(md.io.Out, "No machines in %s app, launching one new machine\n", md.colorize.Bold(md.app.Name))
	launchInput := md.resolveUpdatedMachineConfig(nil)
	newMachineRaw, err := md.flapsClient.Launch(ctx, *launchInput)
	newMachine := machine.NewLeasableMachine(md.flapsClient, md.io, newMachineRaw)
	if err != nil {
		return fmt.Errorf("error creating a new machine machine: %w", err)
	}
	// FIXME: dry this up with release commands and non-empty update
	fmt.Fprintf(md.io.ErrOut, "  Created release_command machine %s\n", md.colorize.Bold(newMachineRaw.ID))
	if md.strategy != "immediate" {
		err := newMachine.WaitForState(ctx, api.MachineStateStarted, md.waitTimeout)
		if err != nil {
			return err
		}
	}
	if md.strategy != "immediate" && !md.skipHealthChecks {
		err := newMachine.WaitForHealthchecksToPass(ctx, md.waitTimeout)
		// FIXME: combine this wait with the wait for start as one update line (or two per in noninteractive case)
		if err != nil {
			return err
		} else {
			md.logClearLinesAbove(1)
			fmt.Fprintf(md.io.ErrOut, "  Machine %s update finished: %s\n",
				md.colorize.Bold(newMachine.FormattedMachineId()),
				md.colorize.Green("success"),
			)
		}
	}
	fmt.Fprintf(md.io.ErrOut, "  Finished deploying\n")
	return nil
}

func (md *machineDeployment) setMachinesForDeployment(ctx context.Context) error {
	machines, releaseCmdMachine, err := md.flapsClient.ListFlyAppsMachines(ctx)
	if err != nil {
		return err
	}

	// migrate non-platform machines into fly platform
	if len(machines) == 0 {
		terminal.Debug("Found no machines that are part of Fly Apps Platform. Check for other machines...")
		machines, err = md.flapsClient.ListActive(ctx)
		if err != nil {
			return err
		}
		if len(machines) > 0 {
			rows := make([][]string, 0)
			for _, machine := range machines {
				var volName string
				if machine.Config != nil && len(machine.Config.Mounts) > 0 {
					volName = machine.Config.Mounts[0].Volume
				}

				rows = append(rows, []string{
					machine.ID,
					machine.Name,
					machine.State,
					machine.Region,
					machine.ImageRefWithVersion(),
					machine.PrivateIP,
					volName,
					machine.CreatedAt,
					machine.UpdatedAt,
				})
			}
			terminal.Warnf("Found %d machines that are not part of the Fly Apps Platform:\n", len(machines))
			_ = render.Table(iostreams.FromContext(ctx).Out, fmt.Sprintf("%s machines", md.app.Name), rows, "ID", "Name", "State", "Region", "Image", "IP Address", "Volume", "Created", "Last Updated")
			if !md.autoConfirmAppsV2Migration {
				switch confirmed, err := prompt.Confirmf(ctx, "Migrate %d existing machines into Fly Apps Platform?", len(machines)); {
				case err == nil:
					if !confirmed {
						terminal.Info("Skipping machines migration to Fly Apps Platform and the deployment")
						md.machineSet = machine.NewMachineSet(md.flapsClient, md.io, nil)
						return nil
					}
				case prompt.IsNonInteractive(err):
					return prompt.NonInteractiveError("not running interactively, use --auto-confirm flag to confirm")
				default:
					return err
				}
			}
			terminal.Infof("Migrating %d machines to the Fly Apps Platform\n", len(machines))
		}
>>>>>>> 6e8459fe
	}
	return md, nil
}

<<<<<<< HEAD
func (md *machineDeployment) runReleaseCommand(ctx context.Context) error {
	if len(md.releaseCommand) == 0 || md.restartOnly {
		return nil
	}
	io := iostreams.FromContext(ctx)
	fmt.Fprintf(io.ErrOut, "Running %s release_command: %s\n",
		md.colorize.Bold(md.app.Name),
		md.appConfig.Deploy.ReleaseCommand,
	)
	err := md.createOrUpdateReleaseCmdMachine(ctx)
	if err != nil {
		return fmt.Errorf("error running release_command machine: %w", err)
	}
	releaseCmdMachine := md.releaseCommandMachine.GetMachines()[0]
	// FIXME: consolidate this wait stuff with deploy waits? Especially once we improve the outpu
	err = releaseCmdMachine.WaitForState(ctx, api.MachineStateStarted, md.waitTimeout)
	if err != nil {
		return fmt.Errorf("error waiting for release_command machine %s to start: %w", releaseCmdMachine.Machine().ID, err)
	}
	err = releaseCmdMachine.WaitForState(ctx, api.MachineStateStopped, md.waitTimeout)
	if err != nil {
		return fmt.Errorf("error waiting for release_command machine %s to finish running: %w", releaseCmdMachine.Machine().ID, err)
	}
	lastExitEvent, err := releaseCmdMachine.WaitForEventTypeAfterType(ctx, "exit", "start", md.waitTimeout)
	if err != nil {
		return fmt.Errorf("error finding the release_command machine %s exit event: %w", releaseCmdMachine.Machine().ID, err)
	}
	exitCode, err := lastExitEvent.Request.GetExitCode()
	if err != nil {
		return fmt.Errorf("error get release_command machine %s exit code: %w", releaseCmdMachine.Machine().ID, err)
	}
	if exitCode != 0 {
		fmt.Fprintf(md.io.ErrOut, "Error release_command failed running on machine %s with exit code %s. Check the logs at: https://fly.io/apps/%s/monitoring\n",
			md.colorize.Bold(releaseCmdMachine.Machine().ID), md.colorize.Red(strconv.Itoa(exitCode)), md.app.Name)
		return fmt.Errorf("error release_command machine %s exited with non-zero status of %d", releaseCmdMachine.Machine().ID, exitCode)
	}
	md.logClearLinesAbove(1)
	fmt.Fprintf(md.io.ErrOut, "  release_command %s completed successfully\n", md.colorize.Bold(releaseCmdMachine.Machine().ID))
	return nil
}

func (md *machineDeployment) DeployMachinesApp(ctx context.Context) error {
	err := md.runReleaseCommand(ctx)
	if err != nil {
		return fmt.Errorf("release command failed - aborting deployment. %w", err)
	}

	if md.machineSet.IsEmpty() {
		return md.createOneMachine(ctx)
=======
	md.machineSet = machine.NewMachineSet(md.flapsClient, md.io, machines)
	var releaseCmdSet []*api.Machine
	if releaseCmdMachine != nil {
		releaseCmdSet = []*api.Machine{releaseCmdMachine}
	}
	md.releaseCommandMachine = machine.NewMachineSet(md.flapsClient, md.io, releaseCmdSet)
	return nil
}

func (md *machineDeployment) createOrUpdateReleaseCmdMachine(ctx context.Context) error {
	if md.releaseCommandMachine.IsEmpty() {
		err := md.createReleaseCommandMachine(ctx)
		if err != nil {
			return err
		}
	} else {
		err := md.updateReleaseCommandMachine(ctx)
		if err != nil {
			return err
		}
	}
	return nil
}

func (md *machineDeployment) configureLaunchInputForReleaseCommand(launchInput *api.LaunchMachineInput) *api.LaunchMachineInput {
	launchInput.Config.Init.Cmd = md.releaseCommand
	launchInput.Config.Metadata[api.MachineConfigMetadataKeyFlyProcessGroup] = api.MachineProcessGroupFlyAppReleaseCommand
	launchInput.Config.Services = nil
	launchInput.Config.Checks = nil
	launchInput.Config.Restart = api.MachineRestart{
		Policy: api.MachineRestartPolicyNo,
>>>>>>> 6e8459fe
	}
	launchInput.Config.AutoDestroy = true
	launchInput.Config.DNS = &api.DNSConfig{SkipRegistration: true}
	if md.appConfig.PrimaryRegion != "" {
		launchInput.Region = md.appConfig.PrimaryRegion
	}
	if _, present := launchInput.Config.Env["RELEASE_COMMAND"]; !present {
		launchInput.Config.Env["RELEASE_COMMAND"] = "1"
	}
	return launchInput
}

<<<<<<< HEAD
	err = md.machineSet.AcquireLeases(ctx, md.leaseTimeout)
	defer func() {
		err := md.machineSet.ReleaseLeases(ctx)
		if err != nil {
			terminal.Warnf("error releasing leases on machines: %v\n", err)
		}
	}()
	if err != nil {
		return err
=======
func (md *machineDeployment) createReleaseCommandMachine(ctx context.Context) error {
	if len(md.releaseCommand) == 0 || !md.releaseCommandMachine.IsEmpty() {
		return nil
	}
	launchInput := md.resolveUpdatedMachineConfig(nil)
	launchInput = md.configureLaunchInputForReleaseCommand(launchInput)
	releaseCmdMachine, err := md.flapsClient.Launch(ctx, *launchInput)
	if err != nil {
		return fmt.Errorf("error creating a release_command machine: %w", err)
>>>>>>> 6e8459fe
	}
	fmt.Fprintf(md.io.ErrOut, "  Created release_command machine %s\n", md.colorize.Bold(releaseCmdMachine.ID))
	md.releaseCommandMachine = machine.NewMachineSet(md.flapsClient, md.io, []*api.Machine{releaseCmdMachine})
	return nil
}

<<<<<<< HEAD
	// FIXME: handle deploy strategy: rolling, immediate, canary, bluegreen

	fmt.Fprintf(md.io.Out, "Deploying %s app with %s strategy\n", md.colorize.Bold(md.app.Name), md.strategy)
	for _, m := range md.machineSet.GetMachines() {
		launchInput := md.resolveUpdatedMachineConfig(m.Machine())
		fmt.Fprintf(md.io.ErrOut, "  Updating %s\n", md.colorize.Bold(m.FormattedMachineId()))
		err := m.Update(ctx, *launchInput)
		if err != nil {
			if md.strategy != "immediate" {
				return err
			} else {
				fmt.Printf("Continuing after error: %s\n", err)
			}
		}

		if md.strategy != "immediate" {
			err := m.WaitForState(ctx, api.MachineStateStarted, md.waitTimeout)
			if err != nil {
				return err
			}
		}

		if md.strategy != "immediate" && !md.skipHealthChecks {
			err := m.WaitForHealthchecksToPass(ctx, md.waitTimeout)
			// FIXME: combine this wait with the wait for start as one update line (or two per in noninteractive case)
			if err != nil {
				return err
			} else {
				md.logClearLinesAbove(1)
				fmt.Fprintf(md.io.ErrOut, "  Machine %s update finished: %s\n",
					md.colorize.Bold(m.FormattedMachineId()),
					md.colorize.Green("success"),
				)
			}
		}
	}

	fmt.Fprintf(md.io.ErrOut, "  Finished deploying\n")
	return nil
}

func (md *machineDeployment) createOneMachine(ctx context.Context) error {
	fmt.Fprintf(md.io.Out, "No machines in %s app, launching one new machine\n", md.colorize.Bold(md.app.Name))
	launchInput := md.resolveUpdatedMachineConfig(nil)
	newMachineRaw, err := md.flapsClient.Launch(ctx, *launchInput)
	newMachine := NewLeasableMachine(md.flapsClient, md.io, newMachineRaw)
	if err != nil {
		return fmt.Errorf("error creating a new machine machine: %w", err)
	}
	// FIXME: dry this up with release commands and non-empty update
	fmt.Fprintf(md.io.ErrOut, "  Created release_command machine %s\n", md.colorize.Bold(newMachineRaw.ID))
	if md.strategy != "immediate" {
		err := newMachine.WaitForState(ctx, api.MachineStateStarted, md.waitTimeout)
		if err != nil {
			return err
		}
	}
	if md.strategy != "immediate" && !md.skipHealthChecks {
		err := newMachine.WaitForHealthchecksToPass(ctx, md.waitTimeout)
		// FIXME: combine this wait with the wait for start as one update line (or two per in noninteractive case)
		if err != nil {
			return err
		} else {
			md.logClearLinesAbove(1)
			fmt.Fprintf(md.io.ErrOut, "  Machine %s update finished: %s\n",
				md.colorize.Bold(newMachine.FormattedMachineId()),
				md.colorize.Green("success"),
			)
		}
	}
	fmt.Fprintf(md.io.ErrOut, "  Finished deploying\n")
	return nil
}

func (md *machineDeployment) setMachinesForDeployment(ctx context.Context) error {
	machines, releaseCmdMachine, err := md.flapsClient.ListFlyAppsMachines(ctx)
	if err != nil {
		return err
	}

	// migrate non-platform machines into fly platform
	if len(machines) == 0 {
		terminal.Debug("Found no machines that are part of Fly Apps Platform. Check for other machines...")
		machines, err = md.flapsClient.ListActive(ctx)
		if err != nil {
			return err
		}
		if len(machines) > 0 {
			rows := make([][]string, 0)
			for _, machine := range machines {
				var volName string
				if machine.Config != nil && len(machine.Config.Mounts) > 0 {
					volName = machine.Config.Mounts[0].Volume
				}

				rows = append(rows, []string{
					machine.ID,
					machine.Name,
					machine.State,
					machine.Region,
					machine.ImageRefWithVersion(),
					machine.PrivateIP,
					volName,
					machine.CreatedAt,
					machine.UpdatedAt,
				})
			}
			terminal.Warnf("Found %d machines that are not part of the Fly Apps Platform:\n", len(machines))
			_ = render.Table(iostreams.FromContext(ctx).Out, fmt.Sprintf("%s machines", md.app.Name), rows, "ID", "Name", "State", "Region", "Image", "IP Address", "Volume", "Created", "Last Updated")
			if !md.autoConfirmAppsV2Migration {
				switch confirmed, err := prompt.Confirmf(ctx, "Migrate %d existing machines into Fly Apps Platform?", len(machines)); {
				case err == nil:
					if !confirmed {
						terminal.Info("Skipping machines migration to Fly Apps Platform and the deployment")
						md.machineSet = NewMachineSet(md.flapsClient, md.io, nil)
						return nil
					}
				case prompt.IsNonInteractive(err):
					return prompt.NonInteractiveError("not running interactively, use --auto-confirm flag to confirm")
				default:
					return err
				}
			}
			terminal.Infof("Migrating %d machines to the Fly Apps Platform\n", len(machines))
		}
	}

	md.machineSet = NewMachineSet(md.flapsClient, md.io, machines)
	var releaseCmdSet []*api.Machine
	if releaseCmdMachine != nil {
		releaseCmdSet = []*api.Machine{releaseCmdMachine}
	}
	md.releaseCommandMachine = NewMachineSet(md.flapsClient, md.io, releaseCmdSet)
	return nil
}

func (md *machineDeployment) createOrUpdateReleaseCmdMachine(ctx context.Context) error {
	if md.releaseCommandMachine.IsEmpty() {
		err := md.createReleaseCommandMachine(ctx)
		if err != nil {
			return err
		}
	} else {
		err := md.updateReleaseCommandMachine(ctx)
		if err != nil {
			return err
		}
	}
	return nil
}

func (md *machineDeployment) configureLaunchInputForReleaseCommand(launchInput *api.LaunchMachineInput) *api.LaunchMachineInput {
	launchInput.Config.Init.Cmd = md.releaseCommand
	launchInput.Config.Metadata[api.MachineConfigMetadataKeyFlyProcessGroup] = api.MachineProcessGroupFlyAppReleaseCommand
	launchInput.Config.Services = nil
	launchInput.Config.Checks = nil
	launchInput.Config.Restart = api.MachineRestart{
		Policy: api.MachineRestartPolicyNo,
	}
	launchInput.Config.AutoDestroy = true
	launchInput.Config.DNS = &api.DNSConfig{SkipRegistration: true}
	if md.appConfig.PrimaryRegion != "" {
		launchInput.Region = md.appConfig.PrimaryRegion
	}
	if _, present := launchInput.Config.Env["RELEASE_COMMAND"]; !present {
		launchInput.Config.Env["RELEASE_COMMAND"] = "1"
	}
	return launchInput
}

func (md *machineDeployment) createReleaseCommandMachine(ctx context.Context) error {
	if len(md.releaseCommand) == 0 || !md.releaseCommandMachine.IsEmpty() {
		return nil
	}
	launchInput := md.resolveUpdatedMachineConfig(nil)
	launchInput = md.configureLaunchInputForReleaseCommand(launchInput)
	releaseCmdMachine, err := md.flapsClient.Launch(ctx, *launchInput)
	if err != nil {
		return fmt.Errorf("error creating a release_command machine: %w", err)
	}
	fmt.Fprintf(md.io.ErrOut, "  Created release_command machine %s\n", md.colorize.Bold(releaseCmdMachine.ID))
	md.releaseCommandMachine = NewMachineSet(md.flapsClient, md.io, []*api.Machine{releaseCmdMachine})
	return nil
}

func (md *machineDeployment) updateReleaseCommandMachine(ctx context.Context) error {
	if len(md.releaseCommand) == 0 {
		return nil
	}
	if md.releaseCommandMachine.IsEmpty() {
		return fmt.Errorf("expected release_command machine to exist already, but it does not :-(")
	}
	releaseCmdMachine := md.releaseCommandMachine.GetMachines()[0]
	fmt.Fprintf(md.io.ErrOut, "  Updating release_command machine %s\n", md.colorize.Bold(releaseCmdMachine.Machine().ID))
	err := releaseCmdMachine.WaitForState(ctx, api.MachineStateStopped, md.waitTimeout)
	if err != nil {
		return err
	}
	updatedConfig := md.resolveUpdatedMachineConfig(releaseCmdMachine.Machine())
	updatedConfig = md.configureLaunchInputForReleaseCommand(updatedConfig)
	err = md.releaseCommandMachine.AcquireLeases(ctx, md.leaseTimeout)
	defer func() {
		_ = md.releaseCommandMachine.ReleaseLeases(ctx)
	}()
	if err != nil {
		return err
	}
	err = releaseCmdMachine.Update(ctx, *updatedConfig)
	if err != nil {
		return fmt.Errorf("error updating release_command machine: %w", err)
=======
func (md *machineDeployment) updateReleaseCommandMachine(ctx context.Context) error {
	if len(md.releaseCommand) == 0 {
		return nil
	}
	if md.releaseCommandMachine.IsEmpty() {
		return fmt.Errorf("expected release_command machine to exist already, but it does not :-(")
	}
	releaseCmdMachine := md.releaseCommandMachine.GetMachines()[0]
	fmt.Fprintf(md.io.ErrOut, "  Updating release_command machine %s\n", md.colorize.Bold(releaseCmdMachine.Machine().ID))
	err := releaseCmdMachine.WaitForState(ctx, api.MachineStateStopped, md.waitTimeout)
	if err != nil {
		return err
	}
	updatedConfig := md.resolveUpdatedMachineConfig(releaseCmdMachine.Machine())
	updatedConfig = md.configureLaunchInputForReleaseCommand(updatedConfig)
	err = md.releaseCommandMachine.AcquireLeases(ctx, md.leaseTimeout)
	defer func() {
		_ = md.releaseCommandMachine.ReleaseLeases(ctx)
	}()
	if err != nil {
		return err
	}
	err = releaseCmdMachine.Update(ctx, *updatedConfig)
	if err != nil {
		return fmt.Errorf("error updating release_command machine: %w", err)
	}
	return nil
}

func (md *machineDeployment) setVolumeConfig() error {
	if md.appConfig.Mounts != nil && md.appConfig.Mounts.Source != "" {
		return fmt.Errorf("error source setting under [mounts] is not supported for machines; remove source from fly.toml")
	}
	if md.appConfig.Mounts != nil {
		md.volumeDestination = md.appConfig.Mounts.Destination
	}
	return nil
}

func (md *machineDeployment) validateProcessesConfig() error {
	appConfigProcessesExist := md.appConfig.Processes != nil && len(md.appConfig.Processes) > 0
	appConfigProcessesStr := ""
	first := true
	for procGroupName := range md.appConfig.Processes {
		if !first {
			appConfigProcessesStr += ", "
		} else {
			first = false
		}
		appConfigProcessesStr += procGroupName
	}
	for _, m := range md.machineSet.GetMachines() {
		mid := m.Machine().ID
		machineProcGroup := m.Machine().Config.Metadata[api.MachineConfigMetadataKeyFlyProcessGroup]
		machineProcGroupPresent := machineProcGroup != ""
		if machineProcGroup == api.MachineProcessGroupFlyAppReleaseCommand {
			continue
		}
		if !machineProcGroupPresent && appConfigProcessesExist {
			return fmt.Errorf("error machine %s does not have a process group and should have one from app configuration: %s", mid, appConfigProcessesStr)
		}
		if machineProcGroupPresent && !appConfigProcessesExist {
			return fmt.Errorf("error machine %s has process group '%s' and no processes are defined in app config; add [processes] to fly.toml or remove the process group from this machine", mid, machineProcGroup)
		}
		if machineProcGroupPresent {
			_, appConfigProcGroupPresent := md.appConfig.Processes[machineProcGroup]
			if !appConfigProcGroupPresent {
				return fmt.Errorf("error machine %s has process group '%s', which is missing from the processes in the app config: %s", mid, machineProcGroup, appConfigProcessesStr)
			}
		}
	}
	return nil
}

func (md *machineDeployment) validateVolumeConfig() error {
	if md.machineSet.IsEmpty() {
		return nil
	}
	for _, m := range md.machineSet.GetMachines() {
		mid := m.Machine().ID
		if m.Machine().Config.Metadata[api.MachineConfigMetadataKeyFlyProcessGroup] == api.MachineProcessGroupFlyAppReleaseCommand {
			continue
		}
		mountsConfig := m.Machine().Config.Mounts
		if len(mountsConfig) > 1 {
			return fmt.Errorf("error machine %s has %d mounts and expected 1", mid, len(mountsConfig))
		}
		if md.volumeDestination == "" && len(mountsConfig) != 0 {
			return fmt.Errorf("error machine %s has a volume mounted and app config does not specify a volume; remove the volume from the machine or add a [mounts] configuration to fly.toml", mid)
		}
		if md.volumeDestination != "" && len(mountsConfig) == 0 {
			return fmt.Errorf("error machine %s does not have a volume configured and fly.toml expects one with destination %s; remove the [mounts] configuration in fly.toml or use the machines API to add a volume to this machine", mid, md.volumeDestination)
		}
	}
	return nil
}

func (md *machineDeployment) setStrategy(passedInStrategy string) error {
	if passedInStrategy != "" {
		md.strategy = passedInStrategy
	} else if md.appConfig.Deploy != nil && md.appConfig.Deploy.Strategy != "" {
		md.strategy = md.appConfig.Deploy.Strategy
	} else {
		md.strategy = "rolling"
	}
	if md.strategy != "rolling" && md.strategy != "immediate" {
		return fmt.Errorf("error unsupported deployment strategy '%s'; fly deploy for machines supports rolling and immediate strategies", md.strategy)
	}
	return nil
}

func (md *machineDeployment) createReleaseInBackend(ctx context.Context) error {
	_ = `# @genqlient
	mutation MachinesCreateRelease($input:CreateReleaseInput!) {
		createRelease(input:$input) {
			release {
				id
				version
			}
		}
	}
	`
	input := gql.CreateReleaseInput{
		AppId:           md.appConfig.AppName,
		PlatformVersion: "machines",
		Strategy:        gql.DeploymentStrategy(strings.ToUpper(md.strategy)),
		Definition:      md.appConfig,
	}
	if !md.restartOnly {
		input.Image = md.img.Tag
	} else if !md.machineSet.IsEmpty() {
		input.Image = md.machineSet.GetMachines()[0].Machine().Config.Image
	}
	resp, err := gql.MachinesCreateRelease(ctx, md.gqlClient, input)
	if err != nil {
		return err
	}
	md.releaseId = resp.CreateRelease.Release.Id
	md.releaseVersion = resp.CreateRelease.Release.Version
	return nil
}

func (md *machineDeployment) resolveUpdatedMachineConfig(origMachineRaw *api.Machine) *api.LaunchMachineInput {
	if origMachineRaw == nil {
		origMachineRaw = &api.Machine{
			Config: &api.MachineConfig{},
		}
	}
	machineConf := &api.MachineConfig{}
	if md.restartOnly {
		machineConf = origMachineRaw.Config
	}
	launchInput := &api.LaunchMachineInput{
		ID:      origMachineRaw.ID,
		AppID:   md.app.Name,
		OrgSlug: md.app.Organization.ID,
		Config:  machineConf,
		Region:  origMachineRaw.Region,
	}
	launchInput.Config.Metadata = md.defaultMachineMetadata()
	if origMachineRaw.Config.Metadata != nil {
		for k, v := range origMachineRaw.Config.Metadata {
			if !isFlyAppsPlatformMetadata(k) {
				launchInput.Config.Metadata[k] = v
			}
		}
	}
	if md.restartOnly {
		return launchInput
	}

	launchInput.Config.Image = md.img.Tag
	launchInput.Config.Metrics = md.appConfig.Metrics
	launchInput.Config.Restart = origMachineRaw.Config.Restart
	launchInput.Config.Env = make(map[string]string)
	for k, v := range md.appConfig.Env {
		launchInput.Config.Env[k] = v
	}
	if launchInput.Config.Env["PRIMARY_REGION"] == "" && origMachineRaw.Config.Env["PRIMARY_REGION"] != "" {
		launchInput.Config.Env["PRIMARY_REGION"] = origMachineRaw.Config.Env["PRIMARY_REGION"]
	}
	if origMachineRaw.Config.Mounts != nil {
		launchInput.Config.Mounts = origMachineRaw.Config.Mounts
	}
	if len(launchInput.Config.Mounts) == 1 && launchInput.Config.Mounts[0].Path != md.volumeDestination {
		currentMount := launchInput.Config.Mounts[0]
		terminal.Warnf("Updating the mount path for volume %s on machine %s from %s to %s due to fly.toml [mounts] destination value\n", currentMount.Volume, origMachineRaw.ID, currentMount.Path, md.volumeDestination)
		launchInput.Config.Mounts[0].Path = md.volumeDestination
	}
	if origMachineRaw.Config.Guest != nil {
		launchInput.Config.Guest = origMachineRaw.Config.Guest
	}
	launchInput.Config.Init = origMachineRaw.Config.Init
	processGroup := origMachineRaw.Config.Metadata[api.MachineConfigMetadataKeyFlyProcessGroup]
	if processConfig, ok := md.processConfigs[processGroup]; ok {
		launchInput.Config.Services = processConfig.Services
		launchInput.Config.Init.Cmd = processConfig.Cmd
		launchInput.Config.Checks = processConfig.Checks
	}
	return launchInput
}

func (md *machineDeployment) defaultMachineMetadata() map[string]string {
	res := map[string]string{
		api.MachineConfigMetadataKeyFlyPlatformVersion: api.MachineFlyPlatformVersion2,
		api.MachineConfigMetadataKeyFlyReleaseId:       md.releaseId,
		api.MachineConfigMetadataKeyFlyReleaseVersion:  strconv.Itoa(md.releaseVersion),
	}
	if md.app.IsPostgresApp() {
		res[api.MachineConfigMetadataKeyFlyManagedPostgres] = "true"
	}
	return res
}

func isFlyAppsPlatformMetadata(key string) bool {
	return key == api.MachineConfigMetadataKeyFlyPlatformVersion ||
		key == api.MachineConfigMetadataKeyFlyReleaseId ||
		key == api.MachineConfigMetadataKeyFlyReleaseVersion ||
		key == api.MachineConfigMetadataKeyFlyManagedPostgres
}

func (md *machineDeployment) provisionIpsOnFirstDeploy(ctx context.Context) error {
	if md.app.Deployed || !md.machineSet.IsEmpty() {
		return nil
	}
	if md.appConfig.HttpService != nil || len(md.appConfig.Services) > 0 {
		ipAddrs, err := md.apiClient.GetIPAddresses(ctx, md.app.Name)
		if err != nil {
			return fmt.Errorf("error detecting ip addresses allocated to %s app: %w", md.app.Name, err)
		}
		if len(ipAddrs) > 0 {
			return nil
		}
		fmt.Fprintf(md.io.Out, "Provisioning ips for %s\n", md.colorize.Bold(md.app.Name))
		v6Addr, err := md.apiClient.AllocateIPAddress(ctx, md.app.Name, "v6", "", nil, "")
		if err != nil {
			return fmt.Errorf("error allocating ipv6 after detecting first deploy and presence of services: %w", err)
		}
		fmt.Fprintf(md.io.Out, "  Dedicated ipv6: %s\n", v6Addr.Address)
		v4Shared, err := md.apiClient.AllocateSharedIPAddress(ctx, md.app.Name)
		if err != nil {
			return fmt.Errorf("error allocating shared ipv4 after detecting first deploy and presence of services: %w", err)
		}
		fmt.Fprintf(md.io.Out, "  Shared ipv4: %s\n", v4Shared)
		fmt.Fprintf(md.io.Out, "  Add a dedicated ipv4 with: fly ips allocate-v4\n")
>>>>>>> 6e8459fe
	}
	return nil
}

<<<<<<< HEAD
func (md *machineDeployment) setVolumeConfig() error {
	if md.appConfig.Mounts != nil && md.appConfig.Mounts.Source != "" {
		return fmt.Errorf("error source setting under [mounts] is not supported for machines; remove source from fly.toml")
	}
	if md.appConfig.Mounts != nil {
		md.volumeDestination = md.appConfig.Mounts.Destination
	}
	return nil
}

func (md *machineDeployment) validateProcessesConfig() error {
	appConfigProcessesExist := md.appConfig.Processes != nil && len(md.appConfig.Processes) > 0
	appConfigProcessesStr := ""
	first := true
	for procGroupName := range md.appConfig.Processes {
		if !first {
			appConfigProcessesStr += ", "
		} else {
			first = false
		}
		appConfigProcessesStr += procGroupName
	}
	for _, m := range md.machineSet.GetMachines() {
		mid := m.Machine().ID
		machineProcGroup := m.Machine().Config.Metadata[api.MachineConfigMetadataKeyFlyProcessGroup]
		machineProcGroupPresent := machineProcGroup != ""
		if machineProcGroup == api.MachineProcessGroupFlyAppReleaseCommand {
			continue
		}
		if !machineProcGroupPresent && appConfigProcessesExist {
			return fmt.Errorf("error machine %s does not have a process group and should have one from app configuration: %s", mid, appConfigProcessesStr)
		}
		if machineProcGroupPresent && !appConfigProcessesExist {
			return fmt.Errorf("error machine %s has process group '%s' and no processes are defined in app config; add [processes] to fly.toml or remove the process group from this machine", mid, machineProcGroup)
		}
		if machineProcGroupPresent {
			_, appConfigProcGroupPresent := md.appConfig.Processes[machineProcGroup]
			if !appConfigProcGroupPresent {
				return fmt.Errorf("error machine %s has process group '%s', which is missing from the processes in the app config: %s", mid, machineProcGroup, appConfigProcessesStr)
			}
		}
	}
	return nil
}

func (md *machineDeployment) validateVolumeConfig() error {
	if md.machineSet.IsEmpty() {
		return nil
	}
	for _, m := range md.machineSet.GetMachines() {
		mid := m.Machine().ID
		if m.Machine().Config.Metadata[api.MachineConfigMetadataKeyFlyProcessGroup] == api.MachineProcessGroupFlyAppReleaseCommand {
			continue
=======
func (md *machineDeployment) logClearLinesAbove(count int) {
	if md.io.IsInteractive() {
		builder := aec.EmptyBuilder
		str := builder.Up(uint(count)).EraseLine(aec.EraseModes.All).ANSI
		fmt.Fprint(md.io.ErrOut, str.String())
	}
}

func determineAppConfigForMachines(ctx context.Context, envFromFlags []string, primaryRegion string) (cfg *appv2.Config, err error) {
	client := client.FromContext(ctx).API()
	appNameFromContext := appv2.NameFromContext(ctx)
	if cfg = appv2.ConfigFromContext(ctx); cfg == nil {
		logger := logger.FromContext(ctx)
		logger.Debug("no local app config detected for machines deploy; fetching from backend ...")

		var apiConfig *api.AppConfig
		if apiConfig, err = client.GetConfig(ctx, appNameFromContext); err != nil {
			err = fmt.Errorf("failed fetching existing app config: %w", err)
			return
		}

		basicApp, err := client.GetAppBasic(ctx, appNameFromContext)
		if err != nil {
			return nil, err
>>>>>>> 6e8459fe
		}
		mountsConfig := m.Machine().Config.Mounts
		if len(mountsConfig) > 1 {
			return fmt.Errorf("error machine %s has %d mounts and expected 1", mid, len(mountsConfig))
		}
		if md.volumeDestination == "" && len(mountsConfig) != 0 {
			return fmt.Errorf("error machine %s has a volume mounted and app config does not specify a volume; remove the volume from the machine or add a [mounts] configuration to fly.toml", mid)
		}
		if md.volumeDestination != "" && len(mountsConfig) == 0 {
			return fmt.Errorf("error machine %s does not have a volume configured and fly.toml expects one with destination %s; remove the [mounts] configuration in fly.toml or use the machines API to add a volume to this machine", mid, md.volumeDestination)
		}
	}
	return nil
}

<<<<<<< HEAD
func (md *machineDeployment) setStrategy(passedInStrategy string) error {
	if passedInStrategy != "" {
		md.strategy = passedInStrategy
	} else if md.appConfig.Deploy != nil && md.appConfig.Deploy.Strategy != "" {
		md.strategy = md.appConfig.Deploy.Strategy
	} else {
		md.strategy = "rolling"
	}
	if md.strategy != "rolling" && md.strategy != "immediate" {
		return fmt.Errorf("error unsupported deployment strategy '%s'; fly deploy for machines supports rolling and immediate strategies", md.strategy)
=======
		cfg, err := appv2.FromDefinition(&apiConfig.Definition)
		if err != nil {
			return nil, err
		}
		cfg.AppName = basicApp.Name
>>>>>>> 6e8459fe
	}
	return nil
}

<<<<<<< HEAD
func (md *machineDeployment) createReleaseInBackend(ctx context.Context) error {
	_ = `# @genqlient
	mutation MachinesCreateRelease($input:CreateReleaseInput!) {
		createRelease(input:$input) {
			release {
				id
				version
			}
		}
	}
	`
	input := gql.CreateReleaseInput{
		AppId:           md.appConfig.AppName,
		PlatformVersion: "machines",
		Strategy:        gql.DeploymentStrategy(strings.ToUpper(md.strategy)),
		Definition:      md.appConfig,
	}
	if !md.restartOnly {
		input.Image = md.img.Tag
	} else if !md.machineSet.IsEmpty() {
		input.Image = md.machineSet.GetMachines()[0].Machine().Config.Image
	}
	resp, err := gql.MachinesCreateRelease(ctx, md.gqlClient, input)
	if err != nil {
		return err
	}
	md.releaseId = resp.CreateRelease.Release.Id
	md.releaseVersion = resp.CreateRelease.Release.Version
	return nil
}

func (md *machineDeployment) resolveUpdatedMachineConfig(origMachineRaw *api.Machine) *api.LaunchMachineInput {
	if origMachineRaw == nil {
		origMachineRaw = &api.Machine{
			Config: &api.MachineConfig{},
		}
	}
	machineConf := &api.MachineConfig{}
	if md.restartOnly {
		machineConf = origMachineRaw.Config
	}
	launchInput := &api.LaunchMachineInput{
		ID:      origMachineRaw.ID,
		AppID:   md.app.Name,
		OrgSlug: md.app.Organization.ID,
		Config:  machineConf,
		Region:  origMachineRaw.Region,
	}
	launchInput.Config.Metadata = md.defaultMachineMetadata()
	if origMachineRaw.Config.Metadata != nil {
		for k, v := range origMachineRaw.Config.Metadata {
			if !isFlyAppsPlatformMetadata(k) {
				launchInput.Config.Metadata[k] = v
			}
		}
	}
	if md.restartOnly {
		return launchInput
	}

	launchInput.Config.Image = md.img.Tag
	launchInput.Config.Metrics = md.appConfig.Metrics
	launchInput.Config.Restart = origMachineRaw.Config.Restart
	launchInput.Config.Env = make(map[string]string)
	for k, v := range md.appConfig.Env {
		launchInput.Config.Env[k] = v
	}
	if launchInput.Config.Env["PRIMARY_REGION"] == "" && origMachineRaw.Config.Env["PRIMARY_REGION"] != "" {
		launchInput.Config.Env["PRIMARY_REGION"] = origMachineRaw.Config.Env["PRIMARY_REGION"]
	}
	if origMachineRaw.Config.Mounts != nil {
		launchInput.Config.Mounts = origMachineRaw.Config.Mounts
	}
	if len(launchInput.Config.Mounts) == 1 && launchInput.Config.Mounts[0].Path != md.volumeDestination {
		currentMount := launchInput.Config.Mounts[0]
		terminal.Warnf("Updating the mount path for volume %s on machine %s from %s to %s due to fly.toml [mounts] destination value\n", currentMount.Volume, origMachineRaw.ID, currentMount.Path, md.volumeDestination)
		launchInput.Config.Mounts[0].Path = md.volumeDestination
	}
	if origMachineRaw.Config.Guest != nil {
		launchInput.Config.Guest = origMachineRaw.Config.Guest
	}
	launchInput.Config.Init = origMachineRaw.Config.Init
	processGroup := origMachineRaw.Config.Metadata[api.MachineConfigMetadataKeyFlyProcessGroup]
	processConfig := md.processConfigs[processGroup]
	launchInput.Config.Services = processConfig.MachineServices
	launchInput.Config.Init.Cmd = processConfig.Cmd
	launchInput.Config.Checks = processConfig.MachineChecks
	return launchInput
}

func (md *machineDeployment) defaultMachineMetadata() map[string]string {
	res := map[string]string{
		api.MachineConfigMetadataKeyFlyPlatformVersion: api.MachineFlyPlatformVersion2,
		api.MachineConfigMetadataKeyFlyReleaseId:       md.releaseId,
		api.MachineConfigMetadataKeyFlyReleaseVersion:  strconv.Itoa(md.releaseVersion),
	}
	if md.app.IsPostgresApp() {
		res[api.MachineConfigMetadataKeyFlyManagedPostgres] = "true"
=======
	if len(envFromFlags) > 0 {
		var parsedEnv map[string]string
		if parsedEnv, err = cmdutil.ParseKVStringsToMap(envFromFlags); err != nil {
			err = fmt.Errorf("failed parsing environment: %w", err)

			return
		}
		cfg.SetEnvVariables(parsedEnv)
	}

	if primaryRegion != "" {
		cfg.PrimaryRegion = primaryRegion
>>>>>>> 6e8459fe
	}
	return res
}

func isFlyAppsPlatformMetadata(key string) bool {
	return key == api.MachineConfigMetadataKeyFlyPlatformVersion ||
		key == api.MachineConfigMetadataKeyFlyReleaseId ||
		key == api.MachineConfigMetadataKeyFlyReleaseVersion ||
		key == api.MachineConfigMetadataKeyFlyManagedPostgres
}

<<<<<<< HEAD
func (md *machineDeployment) provisionIpsOnFirstDeploy(ctx context.Context) error {
	if md.app.Deployed || !md.machineSet.IsEmpty() {
		return nil
	}
	if md.appConfig.HttpService != nil || len(md.appConfig.Services) > 0 {
		ipAddrs, err := md.apiClient.GetIPAddresses(ctx, md.app.Name)
		if err != nil {
			return fmt.Errorf("error detecting ip addresses allocated to %s app: %w", md.app.Name, err)
		}
		if len(ipAddrs) > 0 {
			return nil
		}
		fmt.Fprintf(md.io.Out, "Provisioning ips for %s\n", md.colorize.Bold(md.app.Name))
		v6Addr, err := md.apiClient.AllocateIPAddress(ctx, md.app.Name, "v6", "", nil, "")
		if err != nil {
			return fmt.Errorf("error allocating ipv6 after detecting first deploy and presence of services: %w", err)
		}
		fmt.Fprintf(md.io.Out, "  Dedicated ipv6: %s\n", v6Addr.Address)
		v4Shared, err := md.apiClient.AllocateSharedIPAddress(ctx, md.app.Name)
		if err != nil {
			return fmt.Errorf("error allocating shared ipv4 after detecting first deploy and presence of services: %w", err)
		}
		fmt.Fprintf(md.io.Out, "  Shared ipv4: %s\n", v4Shared)
		fmt.Fprintf(md.io.Out, "  Add a dedicated ipv4 with: fly ips allocate-v4\n")
	}
	return nil
=======
	// Always prefer the app name passed via --app

	if appNameFromContext != "" {
		cfg.AppName = appNameFromContext
	}

	return
>>>>>>> 6e8459fe
}<|MERGE_RESOLUTION|>--- conflicted
+++ resolved
@@ -2,164 +2,38 @@
 
 import (
 	"context"
-	"errors"
 	"fmt"
 	"strconv"
 	"strings"
-	"sync"
 	"time"
 
 	"github.com/Khan/genqlient/graphql"
 	"github.com/google/shlex"
-<<<<<<< HEAD
-	"github.com/jpillora/backoff"
-=======
->>>>>>> 6e8459fe
 	"github.com/morikuni/aec"
 	"github.com/superfly/flyctl/api"
 	"github.com/superfly/flyctl/client"
 	"github.com/superfly/flyctl/flaps"
 	"github.com/superfly/flyctl/gql"
-<<<<<<< HEAD
-	"github.com/superfly/flyctl/internal/app"
-	"github.com/superfly/flyctl/internal/build/imgsrc"
-=======
 	"github.com/superfly/flyctl/internal/appv2"
 	"github.com/superfly/flyctl/internal/build/imgsrc"
 	"github.com/superfly/flyctl/internal/cmdutil"
 	"github.com/superfly/flyctl/internal/logger"
 	"github.com/superfly/flyctl/internal/machine"
->>>>>>> 6e8459fe
 	"github.com/superfly/flyctl/internal/prompt"
 	"github.com/superfly/flyctl/internal/render"
 	"github.com/superfly/flyctl/iostreams"
 	"github.com/superfly/flyctl/terminal"
 )
 
-<<<<<<< HEAD
-const DefaultWaitTimeout = 120 * time.Second
-const DefaultLeaseTtl = 30 * time.Minute
-=======
 const (
 	DefaultWaitTimeout = 120 * time.Second
 	DefaultLeaseTtl    = 30 * time.Minute
 )
->>>>>>> 6e8459fe
 
 // FIXME: move a lot of this stuff to internal/machine pkg... maybe all of it?
 type MachineDeployment interface {
 	DeployMachinesApp(context.Context) error
 }
-<<<<<<< HEAD
-
-type MachineDeploymentArgs struct {
-	DeploymentImage      *imgsrc.DeploymentImage
-	Strategy             string
-	Launching            bool
-	EnvFromFlags         []string
-	PrimaryRegionFlag    string
-	AutoConfirmMigration bool
-	BuildOnly            bool
-	SkipHealthChecks     bool
-	RestartOnly          bool
-	WaitTimeout          time.Duration
-	LeaseTimeout         time.Duration
-}
-
-type machineDeployment struct {
-	apiClient                  *api.Client
-	gqlClient                  graphql.Client
-	flapsClient                *flaps.Client
-	io                         *iostreams.IOStreams
-	colorize                   *iostreams.ColorScheme
-	app                        *api.AppCompact
-	appConfig                  *app.Config
-	processConfigs             map[string]app.ProcessConfig
-	img                        *imgsrc.DeploymentImage
-	machineSet                 MachineSet
-	releaseCommandMachine      MachineSet
-	releaseCommand             []string
-	volumeDestination          string
-	strategy                   string
-	releaseId                  string
-	releaseVersion             int
-	launching                  bool
-	autoConfirmAppsV2Migration bool
-	skipHealthChecks           bool
-	restartOnly                bool
-	waitTimeout                time.Duration
-	leaseTimeout               time.Duration
-}
-
-type MachineSet interface {
-	AcquireLeases(context.Context, time.Duration) error
-	ReleaseLeases(context.Context) error
-	IsEmpty() bool
-	GetMachines() []LeasableMachine
-}
-
-type machineSet struct {
-	machines []LeasableMachine
-}
-
-type LeasableMachine interface {
-	Machine() *api.Machine
-	HasLease() bool
-	AcquireLease(context.Context, time.Duration) error
-	ReleaseLease(context.Context) error
-	Update(context.Context, api.LaunchMachineInput) error
-	Start(context.Context) error
-	Destroy(context.Context, bool) error
-	WaitForState(context.Context, string, time.Duration) error
-	WaitForHealthchecksToPass(context.Context, time.Duration) error
-	WaitForEventTypeAfterType(context.Context, string, string, time.Duration) (*api.MachineEvent, error)
-	FormattedMachineId() string
-}
-
-type leasableMachine struct {
-	flapsClient     *flaps.Client
-	io              *iostreams.IOStreams
-	colorize        *iostreams.ColorScheme
-	machine         *api.Machine
-	leaseNonce      string
-	leaseExpiration time.Time
-	destroyed       bool
-}
-
-func NewLeasableMachine(flapsClient *flaps.Client, io *iostreams.IOStreams, machine *api.Machine) LeasableMachine {
-	return &leasableMachine{
-		flapsClient: flapsClient,
-		io:          io,
-		colorize:    io.ColorScheme(),
-		machine:     machine,
-	}
-}
-
-func (lm *leasableMachine) Update(ctx context.Context, input api.LaunchMachineInput) error {
-	if lm.IsDestroyed() {
-		return fmt.Errorf("error cannot update machine %s that was already destroyed", lm.machine.ID)
-	}
-	if !lm.HasLease() {
-		return fmt.Errorf("no current lease for machine %s", lm.machine.ID)
-	}
-	updateMachine, err := lm.flapsClient.Update(ctx, input, lm.leaseNonce)
-	if err != nil {
-		return err
-	}
-	lm.machine = updateMachine
-	return nil
-}
-
-func (lm *leasableMachine) Destroy(ctx context.Context, kill bool) error {
-	if lm.IsDestroyed() {
-		return nil
-	}
-	input := api.RemoveMachineInput{
-		ID:   lm.machine.ID,
-		Kill: kill,
-	}
-	err := lm.flapsClient.Destroy(ctx, input)
-=======
 
 type MachineDeploymentArgs struct {
 	AppCompact           *api.AppCompact
@@ -263,81 +137,9 @@
 		releaseCommand:             releaseCmd,
 	}
 	err = md.setStrategy(args.Strategy)
->>>>>>> 6e8459fe
-	if err != nil {
-		return nil, err
-	}
-<<<<<<< HEAD
-	lm.destroyed = true
-	return nil
-}
-
-func (md *machineDeployment) logClearLinesAbove(count int) {
-	if md.io.IsInteractive() {
-		builder := aec.EmptyBuilder
-		str := builder.Up(uint(count)).EraseLine(aec.EraseModes.All).ANSI
-		fmt.Fprint(md.io.ErrOut, str.String())
-	}
-}
-
-func (lm *leasableMachine) FormattedMachineId() string {
-	res := lm.Machine().ID
-	if lm.Machine().Config.Metadata == nil {
-		return res
-	}
-	procGroup := lm.Machine().Config.Metadata[api.MachineConfigMetadataKeyFlyProcessGroup]
-	if procGroup == "" || lm.Machine().IsFlyAppsReleaseCommand() {
-		return res
-	}
-	return fmt.Sprintf("%s [%s]", res, procGroup)
-}
-
-func (lm *leasableMachine) logClearLinesAbove(count int) {
-	if lm.io.IsInteractive() {
-		builder := aec.EmptyBuilder
-		str := builder.Up(uint(count)).EraseLine(aec.EraseModes.All).ANSI
-		fmt.Fprint(lm.io.ErrOut, str.String())
-	}
-}
-
-func (lm *leasableMachine) logStatusWaiting(desired string) {
-	fmt.Fprintf(lm.io.ErrOut, "  Waiting for %s to have state: %s\n",
-		lm.colorize.Bold(lm.FormattedMachineId()),
-		lm.colorize.Yellow(desired),
-	)
-}
-
-func (lm *leasableMachine) logStatusFinished(current string) {
-	fmt.Fprintf(lm.io.ErrOut, "  Machine %s has state: %s\n",
-		lm.colorize.Bold(lm.FormattedMachineId()),
-		lm.colorize.Green(current),
-	)
-}
-
-func (lm *leasableMachine) logHealthCheckStatus(status *api.HealthCheckStatus) {
-	if status == nil {
-		return
-	}
-	resColor := lm.colorize.Green
-	if status.Passing != status.Total {
-		resColor = lm.colorize.Yellow
-	}
-	fmt.Fprintf(lm.io.ErrOut, "  Waiting for %s to become healthy: %s\n",
-		lm.colorize.Bold(lm.FormattedMachineId()),
-		resColor(fmt.Sprintf("%d/%d", status.Passing, status.Total)),
-	)
-}
-
-func (lm *leasableMachine) Start(ctx context.Context) error {
-	if lm.IsDestroyed() {
-		return fmt.Errorf("error cannot start machine %s that was already destroyed", lm.machine.ID)
-	}
-	if lm.HasLease() {
-		return fmt.Errorf("error cannot start machine %s because it has a lease expiring at %s", lm.machine.ID, lm.leaseExpiration.Format(time.RFC3339))
-	}
-	lm.logStatusWaiting(api.MachineStateStarted)
-	_, err := lm.flapsClient.Start(ctx, lm.machine.ID)
-=======
+	if err != nil {
+		return nil, err
+	}
 	err = md.setVolumeConfig()
 	if err != nil {
 		return nil, err
@@ -389,139 +191,9 @@
 		return fmt.Errorf("error waiting for release_command machine %s to finish running: %w", releaseCmdMachine.Machine().ID, err)
 	}
 	lastExitEvent, err := releaseCmdMachine.WaitForEventTypeAfterType(ctx, "exit", "start", md.waitTimeout)
->>>>>>> 6e8459fe
 	if err != nil {
 		return fmt.Errorf("error finding the release_command machine %s exit event: %w", releaseCmdMachine.Machine().ID, err)
 	}
-<<<<<<< HEAD
-	return nil
-}
-
-func (lm *leasableMachine) WaitForState(ctx context.Context, desiredState string, timeout time.Duration) error {
-	waitCtx, cancel := context.WithTimeout(ctx, timeout)
-	defer cancel()
-	b := &backoff.Backoff{
-		Min:    500 * time.Millisecond,
-		Max:    2 * time.Second,
-		Factor: 2,
-		Jitter: true,
-	}
-	lm.logClearLinesAbove(1)
-	lm.logStatusWaiting(desiredState)
-	for {
-		err := lm.flapsClient.Wait(waitCtx, lm.Machine(), desiredState, timeout)
-		switch {
-		case errors.Is(err, context.Canceled):
-			return err
-		case errors.Is(err, context.DeadlineExceeded):
-			return fmt.Errorf("timeout reached waiting for machine to %s %w", desiredState, err)
-		case err != nil:
-			time.Sleep(b.Duration())
-			continue
-		}
-		lm.logClearLinesAbove(1)
-		lm.logStatusFinished(desiredState)
-		return nil
-	}
-}
-
-func (lm *leasableMachine) WaitForHealthchecksToPass(ctx context.Context, timeout time.Duration) error {
-	if lm.machine.Config.Checks == nil {
-		return nil
-	}
-	waitCtx, cancel := context.WithTimeout(ctx, timeout)
-	defer cancel()
-	shortestInterval := 120 * time.Second
-	for _, c := range lm.Machine().Config.Checks {
-		ci := c.Interval.Duration
-		if ci < shortestInterval {
-			shortestInterval = ci
-		}
-	}
-	b := &backoff.Backoff{
-		Min:    shortestInterval / 2,
-		Max:    2 * shortestInterval,
-		Factor: 2,
-		Jitter: true,
-	}
-	printedFirst := false
-	for {
-		updateMachine, err := lm.flapsClient.Get(waitCtx, lm.Machine().ID)
-		switch {
-		case errors.Is(err, context.Canceled):
-			return err
-		case errors.Is(err, context.DeadlineExceeded):
-			return fmt.Errorf("timeout reached waiting for healthchecks to pass for machine %s %w", lm.Machine().ID, err)
-		case err != nil:
-			return fmt.Errorf("error getting machine %s from api: %w", lm.Machine().ID, err)
-		case !updateMachine.HealthCheckStatus().AllPassing():
-			if !printedFirst || lm.io.IsInteractive() {
-				lm.logClearLinesAbove(1)
-				lm.logHealthCheckStatus(updateMachine.HealthCheckStatus())
-				printedFirst = true
-			}
-			time.Sleep(b.Duration())
-			continue
-		}
-		lm.logClearLinesAbove(1)
-		lm.logHealthCheckStatus(updateMachine.HealthCheckStatus())
-		return nil
-	}
-}
-
-// waits for an eventType1 type event to show up after we see a eventType2 event, and returns it
-func (lm *leasableMachine) WaitForEventTypeAfterType(ctx context.Context, eventType1, eventType2 string, timeout time.Duration) (*api.MachineEvent, error) {
-	waitCtx, cancel := context.WithTimeout(ctx, timeout)
-	defer cancel()
-	b := &backoff.Backoff{
-		Min:    500 * time.Millisecond,
-		Max:    2 * time.Second,
-		Factor: 2,
-		Jitter: true,
-	}
-	lm.logClearLinesAbove(1)
-	fmt.Fprintf(lm.io.ErrOut, "  Waiting for %s to get %s event\n",
-		lm.colorize.Bold(lm.FormattedMachineId()),
-		lm.colorize.Yellow(eventType1),
-	)
-	for {
-		updateMachine, err := lm.flapsClient.Get(waitCtx, lm.Machine().ID)
-		switch {
-		case errors.Is(err, context.Canceled):
-			return nil, err
-		case errors.Is(err, context.DeadlineExceeded):
-			return nil, fmt.Errorf("timeout reached waiting for healthchecks to pass for machine %s %w", lm.Machine().ID, err)
-		case err != nil:
-			return nil, fmt.Errorf("error getting machine %s from api: %w", lm.Machine().ID, err)
-		}
-		exitEvent := updateMachine.GetLatestEventOfTypeAfterType(eventType1, eventType2)
-		if exitEvent != nil {
-			return exitEvent, nil
-		} else {
-			time.Sleep(b.Duration())
-		}
-	}
-}
-
-func (lm *leasableMachine) Machine() *api.Machine {
-	return lm.machine
-}
-
-func (lm *leasableMachine) HasLease() bool {
-	return lm.leaseNonce != "" && lm.leaseExpiration.After(time.Now())
-}
-
-func (lm *leasableMachine) IsDestroyed() bool {
-	return lm.destroyed
-}
-
-func (lm *leasableMachine) AcquireLease(ctx context.Context, duration time.Duration) error {
-	if lm.HasLease() {
-		return nil
-	}
-	seconds := int(duration.Seconds())
-	lease, err := lm.flapsClient.AcquireLease(ctx, lm.machine.ID, &seconds)
-=======
 	exitCode, err := lastExitEvent.Request.GetExitCode()
 	if err != nil {
 		return fmt.Errorf("error get release_command machine %s exit code: %w", releaseCmdMachine.Machine().ID, err)
@@ -538,37 +210,10 @@
 
 func (md *machineDeployment) DeployMachinesApp(ctx context.Context) error {
 	err := md.runReleaseCommand(ctx)
->>>>>>> 6e8459fe
 	if err != nil {
 		return fmt.Errorf("release command failed - aborting deployment. %w", err)
 	}
-	if lease.Status != "success" {
-		return fmt.Errorf("did not acquire lease for machine %s status: %s code: %s message: %s", lm.machine.ID, lease.Status, lease.Code, lease.Message)
-	}
-	if lease.Data == nil {
-		return fmt.Errorf("missing data from lease response for machine %s, assuming not successful", lm.machine.ID)
-	}
-	lm.leaseNonce = lease.Data.Nonce
-	lm.leaseExpiration = time.Unix(lease.Data.ExpiresAt, 0)
-	return nil
-}
-
-<<<<<<< HEAD
-func (lm *leasableMachine) ReleaseLease(ctx context.Context) error {
-	if !lm.HasLease() {
-		lm.resetLease()
-		return nil
-	}
-	// don't bother releasing expired leases in the backend. allow for some clock skew between flyctl and flaps.
-	if time.Since(lm.leaseExpiration) > 5*time.Second {
-		lm.resetLease()
-		return nil
-	}
-	err := lm.flapsClient.ReleaseLease(ctx, lm.machine.ID, lm.leaseNonce)
-	if err != nil {
-		terminal.Warnf("failed to release lease for machine %s (expires at %s): %v\n", lm.machine.ID, lm.leaseExpiration.Format(time.RFC3339), err)
-		lm.resetLease()
-=======
+
 	if md.machineSet.IsEmpty() {
 		return md.createOneMachine(ctx)
 	}
@@ -581,64 +226,9 @@
 		}
 	}()
 	if err != nil {
->>>>>>> 6e8459fe
 		return err
 	}
-	lm.resetLease()
-	return nil
-}
-
-<<<<<<< HEAD
-func (lm *leasableMachine) resetLease() {
-	lm.leaseNonce = ""
-	lm.leaseExpiration = time.Time{}
-}
-
-func NewMachineSet(flapsClient *flaps.Client, io *iostreams.IOStreams, machines []*api.Machine) MachineSet {
-	leaseMachines := make([]LeasableMachine, 0)
-	for _, m := range machines {
-		leaseMachines = append(leaseMachines, NewLeasableMachine(flapsClient, io, m))
-	}
-	return &machineSet{
-		machines: leaseMachines,
-	}
-}
-
-func (ms *machineSet) IsEmpty() bool {
-	return len(ms.machines) == 0
-}
-
-func (ms *machineSet) GetMachines() []LeasableMachine {
-	return ms.machines
-}
-
-func (ms *machineSet) AcquireLeases(ctx context.Context, duration time.Duration) error {
-	results := make(chan error, len(ms.machines))
-	var wg sync.WaitGroup
-	for _, m := range ms.machines {
-		wg.Add(1)
-		go func(m LeasableMachine) {
-			defer wg.Done()
-			results <- m.AcquireLease(ctx, duration)
-		}(m)
-	}
-	go func() {
-		wg.Wait()
-		close(results)
-	}()
-	hadError := false
-	for err := range results {
-		if err != nil {
-			hadError = true
-			terminal.Warnf("failed to acquire lease: %v\n", err)
-		}
-	}
-	if hadError {
-		if err := ms.ReleaseLeases(ctx); err != nil {
-			terminal.Warnf("error releasing machine leases: %v\n", err)
-		}
-		return fmt.Errorf("error acquiring leases on all machines")
-=======
+
 	// FIXME: handle deploy strategy: rolling, immediate, canary, bluegreen
 
 	fmt.Fprintf(md.io.Out, "Deploying %s app with %s strategy\n", md.colorize.Bold(md.app.Name), md.strategy)
@@ -675,149 +265,8 @@
 				)
 			}
 		}
->>>>>>> 6e8459fe
-	}
-	return nil
-}
-
-<<<<<<< HEAD
-func (ms *machineSet) ReleaseLeases(ctx context.Context) error {
-	// when context is canceled, take 500ms to attempt to release the leases
-	contextWasAlreadyCanceled := errors.Is(ctx.Err(), context.Canceled)
-	if contextWasAlreadyCanceled {
-		var cancel context.CancelFunc
-		cancelTimeout := 500 * time.Millisecond
-		ctx, cancel = context.WithTimeout(context.TODO(), cancelTimeout)
-		terminal.Infof("detected canceled context and allowing %s to release machine leases\n", cancelTimeout)
-		defer cancel()
-	}
-
-	results := make(chan error, len(ms.machines))
-	var wg sync.WaitGroup
-	for _, m := range ms.machines {
-		wg.Add(1)
-		go func(m LeasableMachine) {
-			defer wg.Done()
-			results <- m.ReleaseLease(ctx)
-		}(m)
-	}
-	go func() {
-		wg.Wait()
-		close(results)
-	}()
-	hadError := false
-	for err := range results {
-		contextTimedOutOrCanceled := errors.Is(err, context.DeadlineExceeded) || errors.Is(err, context.Canceled)
-		if err != nil && (!contextWasAlreadyCanceled || !contextTimedOutOrCanceled) {
-			hadError = true
-			terminal.Warnf("failed to release lease: %v\n", err)
-		}
-	}
-	if hadError {
-		return fmt.Errorf("error releasing leases on machines")
-	}
-	return nil
-}
-
-func NewMachineDeployment(ctx context.Context, args MachineDeploymentArgs) (MachineDeployment, error) {
-	if !args.RestartOnly && args.DeploymentImage == nil {
-		return nil, fmt.Errorf("BUG: machines deployment created without specifying the image")
-	}
-	if args.RestartOnly && args.DeploymentImage != nil {
-		return nil, fmt.Errorf("BUG: restartOnly machines deployment created and specified an image")
-	}
-	appConfig, err := determineAppConfig(ctx, args.EnvFromFlags, args.PrimaryRegionFlag)
-	if err != nil {
-		return nil, err
-	}
-	if appConfig.Env == nil {
-		appConfig.Env = map[string]string{}
-	}
-	err = appConfig.Validate()
-	if err != nil {
-		return nil, err
-	}
-	if len(appConfig.Statics) > 0 {
-		return nil, fmt.Errorf("error [statics] are not yet supported when deploying to machines; remove the [statics] section from fly.toml")
-	}
-	app, err := client.FromContext(ctx).API().GetAppCompact(ctx, appConfig.AppName)
-	if err != nil {
-		return nil, err
-	}
-	flapsClient, err := flaps.New(ctx, app)
-	if err != nil {
-		return nil, err
-	}
-	var releaseCmd []string
-	if appConfig.Deploy != nil {
-		releaseCmd, err = shlex.Split(appConfig.Deploy.ReleaseCommand)
-		if err != nil {
-			return nil, err
-		}
-	}
-	waitTimeout := args.WaitTimeout
-	if waitTimeout == 0 {
-		waitTimeout = DefaultWaitTimeout
-	}
-	leaseTimeout := args.LeaseTimeout
-	if leaseTimeout == 0 {
-		leaseTimeout = DefaultLeaseTtl
-	}
-	if waitTimeout != DefaultWaitTimeout || leaseTimeout != DefaultLeaseTtl || args.WaitTimeout == 0 || args.LeaseTimeout == 0 {
-		terminal.Infof("Using wait timeout: %s and lease timeout: %s\n", waitTimeout, leaseTimeout)
-	}
-	processConfigs, err := appConfig.GetProcessConfigs(args.Launching)
-	if err != nil {
-		return nil, err
-	}
-	io := iostreams.FromContext(ctx)
-	apiClient := client.FromContext(ctx).API()
-	md := &machineDeployment{
-		apiClient:                  apiClient,
-		gqlClient:                  apiClient.GenqClient,
-		flapsClient:                flapsClient,
-		io:                         io,
-		colorize:                   io.ColorScheme(),
-		app:                        app,
-		appConfig:                  appConfig,
-		processConfigs:             processConfigs,
-		img:                        args.DeploymentImage,
-		launching:                  args.Launching,
-		autoConfirmAppsV2Migration: args.AutoConfirmMigration,
-		skipHealthChecks:           args.SkipHealthChecks,
-		restartOnly:                args.RestartOnly,
-		waitTimeout:                waitTimeout,
-		leaseTimeout:               leaseTimeout,
-		releaseCommand:             releaseCmd,
-	}
-	err = md.setStrategy(args.Strategy)
-	if err != nil {
-		return nil, err
-	}
-	err = md.setVolumeConfig()
-	if err != nil {
-		return nil, err
-	}
-	err = md.setMachinesForDeployment(ctx)
-	if err != nil {
-		return nil, err
-	}
-	err = md.validateProcessesConfig()
-	if err != nil {
-		return nil, err
-	}
-	err = md.validateVolumeConfig()
-	if err != nil {
-		return nil, err
-	}
-	err = md.provisionIpsOnFirstDeploy(ctx)
-	if err != nil {
-		return nil, err
-	}
-	err = md.createReleaseInBackend(ctx)
-	if err != nil {
-		return nil, err
-=======
+	}
+
 	fmt.Fprintf(md.io.ErrOut, "  Finished deploying\n")
 	return nil
 }
@@ -906,62 +355,8 @@
 			}
 			terminal.Infof("Migrating %d machines to the Fly Apps Platform\n", len(machines))
 		}
->>>>>>> 6e8459fe
-	}
-	return md, nil
-}
-
-<<<<<<< HEAD
-func (md *machineDeployment) runReleaseCommand(ctx context.Context) error {
-	if len(md.releaseCommand) == 0 || md.restartOnly {
-		return nil
-	}
-	io := iostreams.FromContext(ctx)
-	fmt.Fprintf(io.ErrOut, "Running %s release_command: %s\n",
-		md.colorize.Bold(md.app.Name),
-		md.appConfig.Deploy.ReleaseCommand,
-	)
-	err := md.createOrUpdateReleaseCmdMachine(ctx)
-	if err != nil {
-		return fmt.Errorf("error running release_command machine: %w", err)
-	}
-	releaseCmdMachine := md.releaseCommandMachine.GetMachines()[0]
-	// FIXME: consolidate this wait stuff with deploy waits? Especially once we improve the outpu
-	err = releaseCmdMachine.WaitForState(ctx, api.MachineStateStarted, md.waitTimeout)
-	if err != nil {
-		return fmt.Errorf("error waiting for release_command machine %s to start: %w", releaseCmdMachine.Machine().ID, err)
-	}
-	err = releaseCmdMachine.WaitForState(ctx, api.MachineStateStopped, md.waitTimeout)
-	if err != nil {
-		return fmt.Errorf("error waiting for release_command machine %s to finish running: %w", releaseCmdMachine.Machine().ID, err)
-	}
-	lastExitEvent, err := releaseCmdMachine.WaitForEventTypeAfterType(ctx, "exit", "start", md.waitTimeout)
-	if err != nil {
-		return fmt.Errorf("error finding the release_command machine %s exit event: %w", releaseCmdMachine.Machine().ID, err)
-	}
-	exitCode, err := lastExitEvent.Request.GetExitCode()
-	if err != nil {
-		return fmt.Errorf("error get release_command machine %s exit code: %w", releaseCmdMachine.Machine().ID, err)
-	}
-	if exitCode != 0 {
-		fmt.Fprintf(md.io.ErrOut, "Error release_command failed running on machine %s with exit code %s. Check the logs at: https://fly.io/apps/%s/monitoring\n",
-			md.colorize.Bold(releaseCmdMachine.Machine().ID), md.colorize.Red(strconv.Itoa(exitCode)), md.app.Name)
-		return fmt.Errorf("error release_command machine %s exited with non-zero status of %d", releaseCmdMachine.Machine().ID, exitCode)
-	}
-	md.logClearLinesAbove(1)
-	fmt.Fprintf(md.io.ErrOut, "  release_command %s completed successfully\n", md.colorize.Bold(releaseCmdMachine.Machine().ID))
-	return nil
-}
-
-func (md *machineDeployment) DeployMachinesApp(ctx context.Context) error {
-	err := md.runReleaseCommand(ctx)
-	if err != nil {
-		return fmt.Errorf("release command failed - aborting deployment. %w", err)
-	}
-
-	if md.machineSet.IsEmpty() {
-		return md.createOneMachine(ctx)
-=======
+	}
+
 	md.machineSet = machine.NewMachineSet(md.flapsClient, md.io, machines)
 	var releaseCmdSet []*api.Machine
 	if releaseCmdMachine != nil {
@@ -993,7 +388,6 @@
 	launchInput.Config.Checks = nil
 	launchInput.Config.Restart = api.MachineRestart{
 		Policy: api.MachineRestartPolicyNo,
->>>>>>> 6e8459fe
 	}
 	launchInput.Config.AutoDestroy = true
 	launchInput.Config.DNS = &api.DNSConfig{SkipRegistration: true}
@@ -1006,17 +400,6 @@
 	return launchInput
 }
 
-<<<<<<< HEAD
-	err = md.machineSet.AcquireLeases(ctx, md.leaseTimeout)
-	defer func() {
-		err := md.machineSet.ReleaseLeases(ctx)
-		if err != nil {
-			terminal.Warnf("error releasing leases on machines: %v\n", err)
-		}
-	}()
-	if err != nil {
-		return err
-=======
 func (md *machineDeployment) createReleaseCommandMachine(ctx context.Context) error {
 	if len(md.releaseCommand) == 0 || !md.releaseCommandMachine.IsEmpty() {
 		return nil
@@ -1026,225 +409,12 @@
 	releaseCmdMachine, err := md.flapsClient.Launch(ctx, *launchInput)
 	if err != nil {
 		return fmt.Errorf("error creating a release_command machine: %w", err)
->>>>>>> 6e8459fe
 	}
 	fmt.Fprintf(md.io.ErrOut, "  Created release_command machine %s\n", md.colorize.Bold(releaseCmdMachine.ID))
 	md.releaseCommandMachine = machine.NewMachineSet(md.flapsClient, md.io, []*api.Machine{releaseCmdMachine})
 	return nil
 }
 
-<<<<<<< HEAD
-	// FIXME: handle deploy strategy: rolling, immediate, canary, bluegreen
-
-	fmt.Fprintf(md.io.Out, "Deploying %s app with %s strategy\n", md.colorize.Bold(md.app.Name), md.strategy)
-	for _, m := range md.machineSet.GetMachines() {
-		launchInput := md.resolveUpdatedMachineConfig(m.Machine())
-		fmt.Fprintf(md.io.ErrOut, "  Updating %s\n", md.colorize.Bold(m.FormattedMachineId()))
-		err := m.Update(ctx, *launchInput)
-		if err != nil {
-			if md.strategy != "immediate" {
-				return err
-			} else {
-				fmt.Printf("Continuing after error: %s\n", err)
-			}
-		}
-
-		if md.strategy != "immediate" {
-			err := m.WaitForState(ctx, api.MachineStateStarted, md.waitTimeout)
-			if err != nil {
-				return err
-			}
-		}
-
-		if md.strategy != "immediate" && !md.skipHealthChecks {
-			err := m.WaitForHealthchecksToPass(ctx, md.waitTimeout)
-			// FIXME: combine this wait with the wait for start as one update line (or two per in noninteractive case)
-			if err != nil {
-				return err
-			} else {
-				md.logClearLinesAbove(1)
-				fmt.Fprintf(md.io.ErrOut, "  Machine %s update finished: %s\n",
-					md.colorize.Bold(m.FormattedMachineId()),
-					md.colorize.Green("success"),
-				)
-			}
-		}
-	}
-
-	fmt.Fprintf(md.io.ErrOut, "  Finished deploying\n")
-	return nil
-}
-
-func (md *machineDeployment) createOneMachine(ctx context.Context) error {
-	fmt.Fprintf(md.io.Out, "No machines in %s app, launching one new machine\n", md.colorize.Bold(md.app.Name))
-	launchInput := md.resolveUpdatedMachineConfig(nil)
-	newMachineRaw, err := md.flapsClient.Launch(ctx, *launchInput)
-	newMachine := NewLeasableMachine(md.flapsClient, md.io, newMachineRaw)
-	if err != nil {
-		return fmt.Errorf("error creating a new machine machine: %w", err)
-	}
-	// FIXME: dry this up with release commands and non-empty update
-	fmt.Fprintf(md.io.ErrOut, "  Created release_command machine %s\n", md.colorize.Bold(newMachineRaw.ID))
-	if md.strategy != "immediate" {
-		err := newMachine.WaitForState(ctx, api.MachineStateStarted, md.waitTimeout)
-		if err != nil {
-			return err
-		}
-	}
-	if md.strategy != "immediate" && !md.skipHealthChecks {
-		err := newMachine.WaitForHealthchecksToPass(ctx, md.waitTimeout)
-		// FIXME: combine this wait with the wait for start as one update line (or two per in noninteractive case)
-		if err != nil {
-			return err
-		} else {
-			md.logClearLinesAbove(1)
-			fmt.Fprintf(md.io.ErrOut, "  Machine %s update finished: %s\n",
-				md.colorize.Bold(newMachine.FormattedMachineId()),
-				md.colorize.Green("success"),
-			)
-		}
-	}
-	fmt.Fprintf(md.io.ErrOut, "  Finished deploying\n")
-	return nil
-}
-
-func (md *machineDeployment) setMachinesForDeployment(ctx context.Context) error {
-	machines, releaseCmdMachine, err := md.flapsClient.ListFlyAppsMachines(ctx)
-	if err != nil {
-		return err
-	}
-
-	// migrate non-platform machines into fly platform
-	if len(machines) == 0 {
-		terminal.Debug("Found no machines that are part of Fly Apps Platform. Check for other machines...")
-		machines, err = md.flapsClient.ListActive(ctx)
-		if err != nil {
-			return err
-		}
-		if len(machines) > 0 {
-			rows := make([][]string, 0)
-			for _, machine := range machines {
-				var volName string
-				if machine.Config != nil && len(machine.Config.Mounts) > 0 {
-					volName = machine.Config.Mounts[0].Volume
-				}
-
-				rows = append(rows, []string{
-					machine.ID,
-					machine.Name,
-					machine.State,
-					machine.Region,
-					machine.ImageRefWithVersion(),
-					machine.PrivateIP,
-					volName,
-					machine.CreatedAt,
-					machine.UpdatedAt,
-				})
-			}
-			terminal.Warnf("Found %d machines that are not part of the Fly Apps Platform:\n", len(machines))
-			_ = render.Table(iostreams.FromContext(ctx).Out, fmt.Sprintf("%s machines", md.app.Name), rows, "ID", "Name", "State", "Region", "Image", "IP Address", "Volume", "Created", "Last Updated")
-			if !md.autoConfirmAppsV2Migration {
-				switch confirmed, err := prompt.Confirmf(ctx, "Migrate %d existing machines into Fly Apps Platform?", len(machines)); {
-				case err == nil:
-					if !confirmed {
-						terminal.Info("Skipping machines migration to Fly Apps Platform and the deployment")
-						md.machineSet = NewMachineSet(md.flapsClient, md.io, nil)
-						return nil
-					}
-				case prompt.IsNonInteractive(err):
-					return prompt.NonInteractiveError("not running interactively, use --auto-confirm flag to confirm")
-				default:
-					return err
-				}
-			}
-			terminal.Infof("Migrating %d machines to the Fly Apps Platform\n", len(machines))
-		}
-	}
-
-	md.machineSet = NewMachineSet(md.flapsClient, md.io, machines)
-	var releaseCmdSet []*api.Machine
-	if releaseCmdMachine != nil {
-		releaseCmdSet = []*api.Machine{releaseCmdMachine}
-	}
-	md.releaseCommandMachine = NewMachineSet(md.flapsClient, md.io, releaseCmdSet)
-	return nil
-}
-
-func (md *machineDeployment) createOrUpdateReleaseCmdMachine(ctx context.Context) error {
-	if md.releaseCommandMachine.IsEmpty() {
-		err := md.createReleaseCommandMachine(ctx)
-		if err != nil {
-			return err
-		}
-	} else {
-		err := md.updateReleaseCommandMachine(ctx)
-		if err != nil {
-			return err
-		}
-	}
-	return nil
-}
-
-func (md *machineDeployment) configureLaunchInputForReleaseCommand(launchInput *api.LaunchMachineInput) *api.LaunchMachineInput {
-	launchInput.Config.Init.Cmd = md.releaseCommand
-	launchInput.Config.Metadata[api.MachineConfigMetadataKeyFlyProcessGroup] = api.MachineProcessGroupFlyAppReleaseCommand
-	launchInput.Config.Services = nil
-	launchInput.Config.Checks = nil
-	launchInput.Config.Restart = api.MachineRestart{
-		Policy: api.MachineRestartPolicyNo,
-	}
-	launchInput.Config.AutoDestroy = true
-	launchInput.Config.DNS = &api.DNSConfig{SkipRegistration: true}
-	if md.appConfig.PrimaryRegion != "" {
-		launchInput.Region = md.appConfig.PrimaryRegion
-	}
-	if _, present := launchInput.Config.Env["RELEASE_COMMAND"]; !present {
-		launchInput.Config.Env["RELEASE_COMMAND"] = "1"
-	}
-	return launchInput
-}
-
-func (md *machineDeployment) createReleaseCommandMachine(ctx context.Context) error {
-	if len(md.releaseCommand) == 0 || !md.releaseCommandMachine.IsEmpty() {
-		return nil
-	}
-	launchInput := md.resolveUpdatedMachineConfig(nil)
-	launchInput = md.configureLaunchInputForReleaseCommand(launchInput)
-	releaseCmdMachine, err := md.flapsClient.Launch(ctx, *launchInput)
-	if err != nil {
-		return fmt.Errorf("error creating a release_command machine: %w", err)
-	}
-	fmt.Fprintf(md.io.ErrOut, "  Created release_command machine %s\n", md.colorize.Bold(releaseCmdMachine.ID))
-	md.releaseCommandMachine = NewMachineSet(md.flapsClient, md.io, []*api.Machine{releaseCmdMachine})
-	return nil
-}
-
-func (md *machineDeployment) updateReleaseCommandMachine(ctx context.Context) error {
-	if len(md.releaseCommand) == 0 {
-		return nil
-	}
-	if md.releaseCommandMachine.IsEmpty() {
-		return fmt.Errorf("expected release_command machine to exist already, but it does not :-(")
-	}
-	releaseCmdMachine := md.releaseCommandMachine.GetMachines()[0]
-	fmt.Fprintf(md.io.ErrOut, "  Updating release_command machine %s\n", md.colorize.Bold(releaseCmdMachine.Machine().ID))
-	err := releaseCmdMachine.WaitForState(ctx, api.MachineStateStopped, md.waitTimeout)
-	if err != nil {
-		return err
-	}
-	updatedConfig := md.resolveUpdatedMachineConfig(releaseCmdMachine.Machine())
-	updatedConfig = md.configureLaunchInputForReleaseCommand(updatedConfig)
-	err = md.releaseCommandMachine.AcquireLeases(ctx, md.leaseTimeout)
-	defer func() {
-		_ = md.releaseCommandMachine.ReleaseLeases(ctx)
-	}()
-	if err != nil {
-		return err
-	}
-	err = releaseCmdMachine.Update(ctx, *updatedConfig)
-	if err != nil {
-		return fmt.Errorf("error updating release_command machine: %w", err)
-=======
 func (md *machineDeployment) updateReleaseCommandMachine(ctx context.Context) error {
 	if len(md.releaseCommand) == 0 {
 		return nil
@@ -1490,66 +660,10 @@
 		}
 		fmt.Fprintf(md.io.Out, "  Shared ipv4: %s\n", v4Shared)
 		fmt.Fprintf(md.io.Out, "  Add a dedicated ipv4 with: fly ips allocate-v4\n")
->>>>>>> 6e8459fe
-	}
-	return nil
-}
-
-<<<<<<< HEAD
-func (md *machineDeployment) setVolumeConfig() error {
-	if md.appConfig.Mounts != nil && md.appConfig.Mounts.Source != "" {
-		return fmt.Errorf("error source setting under [mounts] is not supported for machines; remove source from fly.toml")
-	}
-	if md.appConfig.Mounts != nil {
-		md.volumeDestination = md.appConfig.Mounts.Destination
-	}
-	return nil
-}
-
-func (md *machineDeployment) validateProcessesConfig() error {
-	appConfigProcessesExist := md.appConfig.Processes != nil && len(md.appConfig.Processes) > 0
-	appConfigProcessesStr := ""
-	first := true
-	for procGroupName := range md.appConfig.Processes {
-		if !first {
-			appConfigProcessesStr += ", "
-		} else {
-			first = false
-		}
-		appConfigProcessesStr += procGroupName
-	}
-	for _, m := range md.machineSet.GetMachines() {
-		mid := m.Machine().ID
-		machineProcGroup := m.Machine().Config.Metadata[api.MachineConfigMetadataKeyFlyProcessGroup]
-		machineProcGroupPresent := machineProcGroup != ""
-		if machineProcGroup == api.MachineProcessGroupFlyAppReleaseCommand {
-			continue
-		}
-		if !machineProcGroupPresent && appConfigProcessesExist {
-			return fmt.Errorf("error machine %s does not have a process group and should have one from app configuration: %s", mid, appConfigProcessesStr)
-		}
-		if machineProcGroupPresent && !appConfigProcessesExist {
-			return fmt.Errorf("error machine %s has process group '%s' and no processes are defined in app config; add [processes] to fly.toml or remove the process group from this machine", mid, machineProcGroup)
-		}
-		if machineProcGroupPresent {
-			_, appConfigProcGroupPresent := md.appConfig.Processes[machineProcGroup]
-			if !appConfigProcGroupPresent {
-				return fmt.Errorf("error machine %s has process group '%s', which is missing from the processes in the app config: %s", mid, machineProcGroup, appConfigProcessesStr)
-			}
-		}
-	}
-	return nil
-}
-
-func (md *machineDeployment) validateVolumeConfig() error {
-	if md.machineSet.IsEmpty() {
-		return nil
-	}
-	for _, m := range md.machineSet.GetMachines() {
-		mid := m.Machine().ID
-		if m.Machine().Config.Metadata[api.MachineConfigMetadataKeyFlyProcessGroup] == api.MachineProcessGroupFlyAppReleaseCommand {
-			continue
-=======
+	}
+	return nil
+}
+
 func (md *machineDeployment) logClearLinesAbove(count int) {
 	if md.io.IsInteractive() {
 		builder := aec.EmptyBuilder
@@ -1574,144 +688,15 @@
 		basicApp, err := client.GetAppBasic(ctx, appNameFromContext)
 		if err != nil {
 			return nil, err
->>>>>>> 6e8459fe
-		}
-		mountsConfig := m.Machine().Config.Mounts
-		if len(mountsConfig) > 1 {
-			return fmt.Errorf("error machine %s has %d mounts and expected 1", mid, len(mountsConfig))
-		}
-		if md.volumeDestination == "" && len(mountsConfig) != 0 {
-			return fmt.Errorf("error machine %s has a volume mounted and app config does not specify a volume; remove the volume from the machine or add a [mounts] configuration to fly.toml", mid)
-		}
-		if md.volumeDestination != "" && len(mountsConfig) == 0 {
-			return fmt.Errorf("error machine %s does not have a volume configured and fly.toml expects one with destination %s; remove the [mounts] configuration in fly.toml or use the machines API to add a volume to this machine", mid, md.volumeDestination)
-		}
-	}
-	return nil
-}
-
-<<<<<<< HEAD
-func (md *machineDeployment) setStrategy(passedInStrategy string) error {
-	if passedInStrategy != "" {
-		md.strategy = passedInStrategy
-	} else if md.appConfig.Deploy != nil && md.appConfig.Deploy.Strategy != "" {
-		md.strategy = md.appConfig.Deploy.Strategy
-	} else {
-		md.strategy = "rolling"
-	}
-	if md.strategy != "rolling" && md.strategy != "immediate" {
-		return fmt.Errorf("error unsupported deployment strategy '%s'; fly deploy for machines supports rolling and immediate strategies", md.strategy)
-=======
+		}
+
 		cfg, err := appv2.FromDefinition(&apiConfig.Definition)
 		if err != nil {
 			return nil, err
 		}
 		cfg.AppName = basicApp.Name
->>>>>>> 6e8459fe
-	}
-	return nil
-}
-
-<<<<<<< HEAD
-func (md *machineDeployment) createReleaseInBackend(ctx context.Context) error {
-	_ = `# @genqlient
-	mutation MachinesCreateRelease($input:CreateReleaseInput!) {
-		createRelease(input:$input) {
-			release {
-				id
-				version
-			}
-		}
-	}
-	`
-	input := gql.CreateReleaseInput{
-		AppId:           md.appConfig.AppName,
-		PlatformVersion: "machines",
-		Strategy:        gql.DeploymentStrategy(strings.ToUpper(md.strategy)),
-		Definition:      md.appConfig,
-	}
-	if !md.restartOnly {
-		input.Image = md.img.Tag
-	} else if !md.machineSet.IsEmpty() {
-		input.Image = md.machineSet.GetMachines()[0].Machine().Config.Image
-	}
-	resp, err := gql.MachinesCreateRelease(ctx, md.gqlClient, input)
-	if err != nil {
-		return err
-	}
-	md.releaseId = resp.CreateRelease.Release.Id
-	md.releaseVersion = resp.CreateRelease.Release.Version
-	return nil
-}
-
-func (md *machineDeployment) resolveUpdatedMachineConfig(origMachineRaw *api.Machine) *api.LaunchMachineInput {
-	if origMachineRaw == nil {
-		origMachineRaw = &api.Machine{
-			Config: &api.MachineConfig{},
-		}
-	}
-	machineConf := &api.MachineConfig{}
-	if md.restartOnly {
-		machineConf = origMachineRaw.Config
-	}
-	launchInput := &api.LaunchMachineInput{
-		ID:      origMachineRaw.ID,
-		AppID:   md.app.Name,
-		OrgSlug: md.app.Organization.ID,
-		Config:  machineConf,
-		Region:  origMachineRaw.Region,
-	}
-	launchInput.Config.Metadata = md.defaultMachineMetadata()
-	if origMachineRaw.Config.Metadata != nil {
-		for k, v := range origMachineRaw.Config.Metadata {
-			if !isFlyAppsPlatformMetadata(k) {
-				launchInput.Config.Metadata[k] = v
-			}
-		}
-	}
-	if md.restartOnly {
-		return launchInput
-	}
-
-	launchInput.Config.Image = md.img.Tag
-	launchInput.Config.Metrics = md.appConfig.Metrics
-	launchInput.Config.Restart = origMachineRaw.Config.Restart
-	launchInput.Config.Env = make(map[string]string)
-	for k, v := range md.appConfig.Env {
-		launchInput.Config.Env[k] = v
-	}
-	if launchInput.Config.Env["PRIMARY_REGION"] == "" && origMachineRaw.Config.Env["PRIMARY_REGION"] != "" {
-		launchInput.Config.Env["PRIMARY_REGION"] = origMachineRaw.Config.Env["PRIMARY_REGION"]
-	}
-	if origMachineRaw.Config.Mounts != nil {
-		launchInput.Config.Mounts = origMachineRaw.Config.Mounts
-	}
-	if len(launchInput.Config.Mounts) == 1 && launchInput.Config.Mounts[0].Path != md.volumeDestination {
-		currentMount := launchInput.Config.Mounts[0]
-		terminal.Warnf("Updating the mount path for volume %s on machine %s from %s to %s due to fly.toml [mounts] destination value\n", currentMount.Volume, origMachineRaw.ID, currentMount.Path, md.volumeDestination)
-		launchInput.Config.Mounts[0].Path = md.volumeDestination
-	}
-	if origMachineRaw.Config.Guest != nil {
-		launchInput.Config.Guest = origMachineRaw.Config.Guest
-	}
-	launchInput.Config.Init = origMachineRaw.Config.Init
-	processGroup := origMachineRaw.Config.Metadata[api.MachineConfigMetadataKeyFlyProcessGroup]
-	processConfig := md.processConfigs[processGroup]
-	launchInput.Config.Services = processConfig.MachineServices
-	launchInput.Config.Init.Cmd = processConfig.Cmd
-	launchInput.Config.Checks = processConfig.MachineChecks
-	return launchInput
-}
-
-func (md *machineDeployment) defaultMachineMetadata() map[string]string {
-	res := map[string]string{
-		api.MachineConfigMetadataKeyFlyPlatformVersion: api.MachineFlyPlatformVersion2,
-		api.MachineConfigMetadataKeyFlyReleaseId:       md.releaseId,
-		api.MachineConfigMetadataKeyFlyReleaseVersion:  strconv.Itoa(md.releaseVersion),
-	}
-	if md.app.IsPostgresApp() {
-		res[api.MachineConfigMetadataKeyFlyManagedPostgres] = "true"
-=======
+	}
+
 	if len(envFromFlags) > 0 {
 		var parsedEnv map[string]string
 		if parsedEnv, err = cmdutil.ParseKVStringsToMap(envFromFlags); err != nil {
@@ -1724,46 +709,8 @@
 
 	if primaryRegion != "" {
 		cfg.PrimaryRegion = primaryRegion
->>>>>>> 6e8459fe
-	}
-	return res
-}
-
-func isFlyAppsPlatformMetadata(key string) bool {
-	return key == api.MachineConfigMetadataKeyFlyPlatformVersion ||
-		key == api.MachineConfigMetadataKeyFlyReleaseId ||
-		key == api.MachineConfigMetadataKeyFlyReleaseVersion ||
-		key == api.MachineConfigMetadataKeyFlyManagedPostgres
-}
-
-<<<<<<< HEAD
-func (md *machineDeployment) provisionIpsOnFirstDeploy(ctx context.Context) error {
-	if md.app.Deployed || !md.machineSet.IsEmpty() {
-		return nil
-	}
-	if md.appConfig.HttpService != nil || len(md.appConfig.Services) > 0 {
-		ipAddrs, err := md.apiClient.GetIPAddresses(ctx, md.app.Name)
-		if err != nil {
-			return fmt.Errorf("error detecting ip addresses allocated to %s app: %w", md.app.Name, err)
-		}
-		if len(ipAddrs) > 0 {
-			return nil
-		}
-		fmt.Fprintf(md.io.Out, "Provisioning ips for %s\n", md.colorize.Bold(md.app.Name))
-		v6Addr, err := md.apiClient.AllocateIPAddress(ctx, md.app.Name, "v6", "", nil, "")
-		if err != nil {
-			return fmt.Errorf("error allocating ipv6 after detecting first deploy and presence of services: %w", err)
-		}
-		fmt.Fprintf(md.io.Out, "  Dedicated ipv6: %s\n", v6Addr.Address)
-		v4Shared, err := md.apiClient.AllocateSharedIPAddress(ctx, md.app.Name)
-		if err != nil {
-			return fmt.Errorf("error allocating shared ipv4 after detecting first deploy and presence of services: %w", err)
-		}
-		fmt.Fprintf(md.io.Out, "  Shared ipv4: %s\n", v4Shared)
-		fmt.Fprintf(md.io.Out, "  Add a dedicated ipv4 with: fly ips allocate-v4\n")
-	}
-	return nil
-=======
+	}
+
 	// Always prefer the app name passed via --app
 
 	if appNameFromContext != "" {
@@ -1771,5 +718,4 @@
 	}
 
 	return
->>>>>>> 6e8459fe
 }