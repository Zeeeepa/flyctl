app = "foo"
kill_signal = "SIGTERM"
kill_timeout = "3s"
swap_size_mb = 512
primary_region = "sea"
console_command = "/bin/bash"
<<<<<<< HEAD
persistent_rootfs_size = 10
=======
host_dedication_id = "06031957"
>>>>>>> 319e1828

[experimental]
  cmd = ["cmd"]
  entrypoint = ["entrypoint"]
  exec = ["exec"]
  auto_rollback = true
  enable_consul = true
  enable_etcd = true

[build]
  builder = "dockerfile"
  image = "foo/fighter"
  builtin = "whatisthis"
  dockerfile = "Dockerfile"
  ignorefile = ".gitignore"
  build-target = "target"
  #docker_build_target = "target"
  buildpacks = ["packme", "well"]

  [build.settings]
    foo = "bar"
    other = 2

  [build.args]
    param1 = "value1"
    param2 = "value2"

[deploy]
  release_command = "release command"
  strategy = "rolling-eyes"

[env]
  FOO = "BAR"

[metrics]
  port = 9999
  path = "/metrics"

[http_service]
  internal_port = 8080
  force_https = true

  [[http_service.checks]]
    interval = "1m21s"
    timeout = "7s"
    grace_period = "2s"
    method = "GET"
    path = "/"
    protocol = "https"
    tls_skip_verify = true
    tls_server_name = "sni2.com"
    [http_service.checks.headers]
      My-Custom-Header = "whatever"

  [http_service.concurrency]
    type = "donuts"
    hard_limit = 10
    soft_limit = 4

  [http_service.tls_options]
    alpn = ["h2", "http/1.1"]
    versions = ["TLSv1.2", "TLSv1.3"]
    default_self_signed = false

  # https://community.fly.io/t/new-feature-basic-http-response-header-modification/3594
  [http_service.http_options]
    compress = true

  [http_service.http_options.response.headers]
    fly-request-id = false
    fly-wasnt-here = "yes, it was"
    multi-valued = ["value1", "value2"]

[[statics]]
  guest_path = "/path/to/statics"
  url_prefix = "/static-assets"

[[files]]
  guest_path = "/path/to/hello.txt"
  raw_value = "aGVsbG8gd29ybGQK"

[[files]]
  guest_path = "/path/to/secret.txt"
  secret_name = "SUPER_SECRET"

[[files]]
  guest_path = "/path/to/config.yaml"
  local_path = "/local/path/config.yaml"
  processes = ["web"]

[mounts]
  source = "data"
  destination = "/data"

[processes]
  web = "run web"
  task = "task all day"

[checks.status]
  port = 2020
  type = "http"
  interval = "10s"
  timeout = "2s"
  grace_period = "27s"
  method = "GET"
  path = "/status"
  protocol = "https"
  tls_skip_verify = true
  tls_server_name = "sni3.com"
  [checks.status.headers]
    Content-Type = "application/json"
    Authorization = "super-duper-secret"

[[services]]
  internal_port = 8081
  protocol = "tcp"
  processes = ["app"]

  [services.concurrency]
    type = "requests"
    hard_limit = 22
    soft_limit = 13

  [[services.ports]]
    port = 80
    start_port = 100
    end_port = 200
    handlers = ["https"]
    force_https = true

  [[services.tcp_checks]]
    interval = "21s"
    timeout = "4s"
    grace_period = "1s"

  [[services.http_checks]]
    interval = "1m21s"
    timeout = "7s"
    grace_period = "2s"
    method = "GET"
    path = "/"
    protocol = "https"
    tls_skip_verify = true
    tls_server_name = "sni.com"
    [services.http_checks.headers]
      My-Custom-Header = "whatever"

  # Add an extra check to be sure first do not override second or the otherway
  [[services.http_checks]]
    interval = "33s"
    timeout = "10s"
    method = "POST"
    path = "/check2"<|MERGE_RESOLUTION|>--- conflicted
+++ resolved
@@ -4,11 +4,8 @@
 swap_size_mb = 512
 primary_region = "sea"
 console_command = "/bin/bash"
-<<<<<<< HEAD
 persistent_rootfs_size = 10
-=======
 host_dedication_id = "06031957"
->>>>>>> 319e1828
 
 [experimental]
   cmd = ["cmd"]
