// Package app implements functionality related to reading and writing app
// configuration files.
package appconfig

import "github.com/superfly/flyctl/api"

const (
	// DefaultConfigFileName denotes the default application configuration file name.
	DefaultConfigFileName = "fly.toml"
	// Config is versioned, initially, to separate nomad from machine apps without having to consult
	// the API
	MachinesPlatform = "machines"
	NomadPlatform    = "nomad"
)

func NewConfig() *Config {
	return &Config{
		RawDefinition: map[string]any{},
	}
}

// Config wraps the properties of app configuration.
// NOTE: If you any new setting here, please also add a value for it at testdata/rull-reference.toml
type Config struct {
	AppName       string                    `toml:"app,omitempty" json:"app,omitempty"`
	KillSignal    string                    `toml:"kill_signal,omitempty" json:"kill_signal,omitempty"`
	KillTimeout   int                       `toml:"kill_timeout,omitempty" json:"kill_timeout,omitempty"`
	PrimaryRegion string                    `toml:"primary_region,omitempty" json:"primary_region,omitempty"`
	Experimental  *Experimental             `toml:"experimental,omitempty" json:"experimental,omitempty"`
	Build         *Build                    `toml:"build,omitempty" json:"build,omitempty"`
	Deploy        *Deploy                   `toml:"deploy, omitempty" json:"deploy,omitempty"`
	Env           map[string]string         `toml:"env,omitempty" json:"env,omitempty"`
	HttpService   *HTTPService              `toml:"http_service,omitempty" json:"http_service,omitempty"`
	Metrics       *api.MachineMetrics       `toml:"metrics,omitempty" json:"metrics,omitempty"`
	Statics       []Static                  `toml:"statics,omitempty" json:"statics,omitempty"`
	Mounts        *Volume                   `toml:"mounts,omitempty" json:"mounts,omitempty"`
	Processes     map[string]string         `toml:"processes,omitempty" json:"processes,omitempty"`
	Checks        map[string]*ToplevelCheck `toml:"checks,omitempty" json:"checks,omitempty"`
	Services      []Service                 `toml:"services,omitempty" json:"services,omitempty"`

	// RawDefinition contains fly.toml parsed as-is
	// If you add any config field that is v2 specific, be sure to remove it in SanitizeDefinition()
	RawDefinition map[string]any `toml:"-" json:"-"`

	// Path to application configuration file, usually fly.toml.
	configFilePath string

	// Indicates the intended platform to use: machines or nomad
	platformVersion string

	// Set when it fails to unmarshal fly.toml into Config
	// Don't hard fail because RawDefinition still holds the app configuration for Nomad apps
	v2UnmarshalError error
}

type Deploy struct {
	ReleaseCommand string `toml:"release_command,omitempty" json:"release_command,omitempty"`
	Strategy       string `toml:"strategy,omitempty" json:"strategy,omitempty"`
}

type Static struct {
	GuestPath string `toml:"guest_path" json:"guest_path,omitempty" validate:"required"`
	UrlPrefix string `toml:"url_prefix" json:"url_prefix,omitempty" validate:"required"`
}

type Volume struct {
	Source      string `toml:"source,omitempty" json:"source,omitempty"`
	Destination string `toml:"destination" json:"destination,omitempty"`
}

type VM struct {
	CpuCount int `toml:"cpu_count,omitempty" json:"cpu_count,omitempty"`
	Memory   int `toml:"memory,omitempty" json:"memory,omitempty"`
}

type Build struct {
	Builder           string            `toml:"builder,omitempty" json:"builder,omitempty"`
	Args              map[string]string `toml:"args,omitempty" json:"args,omitempty"`
	Buildpacks        []string          `toml:"buildpacks,omitempty" json:"buildpacks,omitempty"`
	Image             string            `toml:"image,omitempty" json:"image,omitempty"`
	Settings          map[string]any    `toml:"settings,omitempty" json:"settings,omitempty"`
	Builtin           string            `toml:"builtin,omitempty" json:"builtin,omitempty"`
	Dockerfile        string            `toml:"dockerfile,omitempty" json:"dockerfile,omitempty"`
	Ignorefile        string            `toml:"ignorefile,omitempty" json:"ignorefile,omitempty"`
	DockerBuildTarget string            `toml:"build-target,omitempty" json:"build-target,omitempty"`
}

type Experimental struct {
	Cmd          []string `toml:"cmd,omitempty" json:"cmd,omitempty"`
	Entrypoint   []string `toml:"entrypoint,omitempty" json:"entrypoint,omitempty"`
	Exec         []string `toml:"exec,omitempty" json:"exec,omitempty"`
	AutoRollback bool     `toml:"auto_rollback,omitempty" json:"auto_rollback,omitempty"`
	EnableConsul bool     `toml:"enable_consul,omitempty" json:"enable_consul,omitempty"`
	EnableEtcd   bool     `toml:"enable_etcd,omitempty" json:"enable_etcd,omitempty"`
}

func (c *Config) ConfigFilePath() string {
	return c.configFilePath
}

func (c *Config) HasNonHttpAndHttpsStandardServices() bool {
	for _, service := range c.Services {
		switch service.Protocol {
		case "udp":
			return true
		case "tcp":
			for _, p := range service.Ports {
				if p.HasNonHttpPorts() {
					return true
				} else if p.ContainsPort(80) && (len(p.Handlers) != 1 || p.Handlers[0] != "http") {
					return true
				} else if p.ContainsPort(443) && (len(p.Handlers) != 2 || p.Handlers[0] != "tls" || p.Handlers[1] != "http") {
					return true
				}
			}
		}
	}
	return false
}

func (c *Config) HasUdpService() bool {
	for _, service := range c.Services {
		if service.Protocol == "udp" {
			return true
		}
	}
	return false
}

func (c *Config) Dockerfile() string {
	if c == nil || c.Build == nil {
		return ""
	}
	return c.Build.Dockerfile
}

func (c *Config) Ignorefile() string {
	if c == nil || c.Build == nil {
		return ""
	}
	return c.Build.Ignorefile
}

func (c *Config) DockerBuildTarget() string {
	if c == nil || c.Build == nil {
		return ""
	}
	return c.Build.DockerBuildTarget
}

<<<<<<< HEAD
func (c *Config) MountsDestination() string {
	if c.Mounts == nil {
		return ""
	} else {
		return c.Mounts.Destination
	}
=======
func (c Config) InternalPort() int {
	if c.HttpService != nil {
		return c.HttpService.InternalPort
	}

	if len(c.Services) > 0 {
		return c.Services[0].InternalPort
	}
	return 0
>>>>>>> cfe38991
}<|MERGE_RESOLUTION|>--- conflicted
+++ resolved
@@ -148,14 +148,14 @@
 	return c.Build.DockerBuildTarget
 }
 
-<<<<<<< HEAD
 func (c *Config) MountsDestination() string {
 	if c.Mounts == nil {
 		return ""
 	} else {
 		return c.Mounts.Destination
 	}
-=======
+}
+
 func (c Config) InternalPort() int {
 	if c.HttpService != nil {
 		return c.HttpService.InternalPort
@@ -165,5 +165,4 @@
 		return c.Services[0].InternalPort
 	}
 	return 0
->>>>>>> cfe38991
 }