package buildinfo

import (
	"errors"
<<<<<<< HEAD
=======
	"fmt"
	"os"
>>>>>>> 73e1a5e4
	"runtime/debug"
	"time"

	"github.com/blang/semver"
<<<<<<< HEAD
	"github.com/loadsmart/calver-go/calver"
=======
>>>>>>> 73e1a5e4
)

type Version interface {
	String() string
	EQ(other Version) bool
	Newer() bool
}

type SemverVersion struct {
	semver.Version
}

func ParseSemver(version string) (*SemverVersion, error) {
	v, err := semver.ParseTolerant(version)
	if err != nil {
		return nil, err
	}
	return &SemverVersion{v}, nil
}

func (v SemverVersion) EQ(other Version) bool {
	o, ok := other.(*SemverVersion)
	if ok {
		return v.Version.EQ(o.Version)
	} else {
		return false
	}
}

func (v *SemverVersion) Newer() bool {
	_, ok := parsedVersion.(*CalverVersion)
	if ok {
		return false
	} else {
		other := parsedVersion.(*SemverVersion)
		return v.Version.GT(other.Version)
	}
}

type CalverVersion struct {
	calver.Version
}

const calverFormat = "YYYY.0M.0D.MICRO"

func ParseCalver(version string) (*CalverVersion, error) {
	v, err := calver.Parse(calverFormat, version)
	if err != nil {
		return nil, err
	}
	return &CalverVersion{*v}, nil
}

func (v CalverVersion) EQ(other Version) bool {
	o, ok := other.(*CalverVersion)
	if ok {
		return v.Version.CompareTo(&o.Version) == 0
	} else {
		return false
	}
}

func (v *CalverVersion) Newer() bool {
	other, ok := parsedVersion.(*CalverVersion)
	if ok {
		return v.Version.CompareTo(&other.Version) == 1
	} else {
		return true
	}
}

func ParseVersion(other string) (Version, error) {
	version, err := ParseCalver(other)
	if err != nil {
		return ParseSemver(other)
	} else {
		return version, nil
	}
}

type Versions []Version

func (v Versions) Len() int {
	return len(v)
}

func (s Versions) Less(i, j int) bool {
	v1, ok := s[i].(*CalverVersion)
	if ok {
		v2, ok := s[j].(*CalverVersion)
		if ok {
			return v1.CompareTo(&v2.Version) == -1
		} else {
			// All calver versions are > semver versions.
			return false
		}
	} else {
		v1 := s[i].(*SemverVersion)
		_, ok := s[j].(*CalverVersion)
		if ok {
			// All semver versions are < calver versions.
			return true
		} else {
			v2 := s[j].(*SemverVersion)
			return v1.Version.LT(v2.Version)
		}
	}
}

func (s Versions) Swap(i, j int) {
	s[i], s[j] = s[j], s[i]
}

var (
	buildDate  = "<date>"
	version    = "<version>"
	branchName = ""
)

var (
	parsedVersion   Version
	parsedBuildDate time.Time
)

func init() {
	loadMeta()
}

func loadMeta() {
	var err error

	parsedBuildDate, err = time.Parse(time.RFC3339, buildDate)
	var parseErr *time.ParseError
	if errors.As(err, &parseErr) && IsDev() {
		parsedBuildDate = time.Now()
	} else if err != nil {
		panic(err)
	}

	if IsDev() {
		parsed, err := ParseVersion(version)
		if err == nil {
			parsedVersion = parsed
		} else {
			versionNum := int(parsedBuildDate.Unix())
			version, err := calver.NewVersion(calverFormat, versionNum)
			if err == nil {
				parsedVersion = &CalverVersion{Version: *version}
			}
		}
	} else {
		parsedBuildDate = parsedBuildDate.UTC()
		parsed, err := ParseVersion(version)
		if err == nil {
			parsedVersion = parsed
		}
	}
}

func Commit() string {
	info, _ := debug.ReadBuildInfo()
	var rev string = "<none>"
	var dirty string = ""
	for _, v := range info.Settings {
		if v.Key == "vcs.revision" {
			rev = v.Value
		}
		if v.Key == "vcs.modified" {
			if v.Value == "true" {
				dirty = "-dirty"
			} else {
				dirty = ""
			}
		}
	}
	return rev + dirty
}

func BranchName() string {
	return branchName
}

func ParsedVersion() Version {
	return parsedVersion
}

func BuildDate() time.Time {
	return parsedBuildDate
<<<<<<< HEAD
=======
}

func parseVesion(v string) semver.Version {
	parsedV, err := semver.ParseTolerant(v)
	if err != nil {
		// Can't use terminal.Warnf here because of a circular dependency
		fmt.Printf("WARN: error parsing version number '%s': %s\n", v, err)
		return semver.Version{}
	}
	return parsedV
}

func IsVersionSame(otherVerison string) bool {
	return parsedVersion.EQ(parseVesion(otherVerison))
}

func IsVersionOlder(otherVerison string) bool {
	return parsedVersion.LT(parseVesion(otherVerison))
}

func IsVersionNewer(otherVerison string) bool {
	return parsedVersion.GT(parseVesion(otherVerison))
>>>>>>> 73e1a5e4
}<|MERGE_RESOLUTION|>--- conflicted
+++ resolved
@@ -2,25 +2,18 @@
 
 import (
 	"errors"
-<<<<<<< HEAD
-=======
-	"fmt"
-	"os"
->>>>>>> 73e1a5e4
 	"runtime/debug"
 	"time"
 
 	"github.com/blang/semver"
-<<<<<<< HEAD
 	"github.com/loadsmart/calver-go/calver"
-=======
->>>>>>> 73e1a5e4
 )
 
 type Version interface {
 	String() string
 	EQ(other Version) bool
 	Newer() bool
+	SeverelyOutdated(other Version) bool
 }
 
 type SemverVersion struct {
@@ -54,6 +47,24 @@
 	}
 }
 
+func (v *SemverVersion) SeverelyOutdated(other Version) bool {
+	otherVer, ok := other.(*SemverVersion)
+	if ok {
+		if v.Major < otherVer.Major {
+			return true
+		}
+		if v.Minor < otherVer.Minor {
+			return true
+		}
+		if v.Patch+5 < otherVer.Patch {
+			return true
+		}
+		return false
+	} else {
+		return false
+	}
+}
+
 type CalverVersion struct {
 	calver.Version
 }
@@ -84,6 +95,12 @@
 	} else {
 		return true
 	}
+}
+
+func (v *CalverVersion) SeverelyOutdated(other Version) bool {
+	// todo: Figure out how to do this when we actually have outdated calver
+	// versions.
+	return false
 }
 
 func ParseVersion(other string) (Version, error) {
@@ -203,29 +220,4 @@
 
 func BuildDate() time.Time {
 	return parsedBuildDate
-<<<<<<< HEAD
-=======
-}
-
-func parseVesion(v string) semver.Version {
-	parsedV, err := semver.ParseTolerant(v)
-	if err != nil {
-		// Can't use terminal.Warnf here because of a circular dependency
-		fmt.Printf("WARN: error parsing version number '%s': %s\n", v, err)
-		return semver.Version{}
-	}
-	return parsedV
-}
-
-func IsVersionSame(otherVerison string) bool {
-	return parsedVersion.EQ(parseVesion(otherVerison))
-}
-
-func IsVersionOlder(otherVerison string) bool {
-	return parsedVersion.LT(parseVesion(otherVerison))
-}
-
-func IsVersionNewer(otherVerison string) bool {
-	return parsedVersion.GT(parseVesion(otherVerison))
->>>>>>> 73e1a5e4
 }