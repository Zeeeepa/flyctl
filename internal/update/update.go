package update

import (
	"context"
	"encoding/json"
	"errors"
	"fmt"
	"io"
	"net/http"
	"os"
	"os/exec"
	"path/filepath"
	"runtime"
	"strings"
	"sync"
	"time"

	"github.com/cli/safeexec"
	"github.com/morikuni/aec"
	"github.com/superfly/flyctl/terminal"

	"github.com/superfly/flyctl/internal/buildinfo"
	"github.com/superfly/flyctl/internal/cmdutil"
	"github.com/superfly/flyctl/internal/env"
	"github.com/superfly/flyctl/iostreams"
)

type Release struct {
	Version     string    `yaml:"version"`
	Prerelease  bool      `yaml:"prerelease"`
	DownloadURL string    `yaml:"download_url" json:"download_url"`
	Timestamp   time.Time `yaml:"timestamp"`
}

func UpdateAPIEndpoint() (endpoint string) {
	endpoint = os.Getenv("FLY_UPDATE_ENDPOINT")
	if endpoint == "" {
		endpoint = "https://api.fly.io"
	}
	return
}

func InstallScriptEndpoint() (endpoint string) {
	endpoint = os.Getenv("FLY_INSTALL_ENDPOINT")
	if endpoint == "" {
		endpoint = "https://fly.io"
	}
	return
}

// Check reports whether update checks should take place.
func Check() bool {
	switch {
	case env.IsTruthy("FLY_UPDATE_CHECK"):
		return true
	case env.IsTruthy("FLY_NO_UPDATE_CHECK"):
		return false
	case env.IsSet("CODESPACES"):
		return false
	case !buildinfo.IsRelease(), env.IsCI():
		return false
	case !cmdutil.IsTerminal(os.Stdout), !cmdutil.IsTerminal(os.Stderr):
		return false
	default:
		return true
	}
}

type InvalidReleaseError struct {
	status int
	msg    string
}

func (i InvalidReleaseError) Error() string {
	return i.msg
}
func (i InvalidReleaseError) StatusCode() int {
	return i.status
}

// memoized values for ValidateRelease
var _validatedReleases = map[string]error{}
var _validatedReleaseLock sync.Mutex

func UpgradeCheck(ctx context.Context, version string) error {
	return nil
	// updateUrl := fmt.Sprintf("%s//v%s", UpdateAPIEndpoint(), version)

	// req, err := http.NewRequestWithContext(ctx, "GET", updateUrl, nil)
	// if err != nil {
	// 	return err
	// }
	// req.Header.Add("Accept", "text/plain")

	// resp, err := http.DefaultClient.Do(req)
	// if err != nil {
	// 	return err
	// }
	// defer func() {
	// 	err := resp.Body.Close()
	// 	if err != nil {
	// 		terminal.Debugf("error closing response body: %s", err)
	// 	}
	// }()
}

// ValidateRelease reports whether the given release is valid via an API call.
// If the version is invalid, the error will be an InvalidReleaseError.
// Note that other errors may be returned if the API call fails.
func ValidateRelease(ctx context.Context, version string) (err error) {
	_validatedReleaseLock.Lock()
	defer _validatedReleaseLock.Unlock()

	if version[0] == 'v' {
		version = version[1:]
	}

	if err, ok := _validatedReleases[version]; ok {
		return err
	}

	defer func() {
		_validatedReleases[version] = err
	}()

	updateUrl := fmt.Sprintf("%s/app/flyctl_validate/v%s", UpdateAPIEndpoint(), version)

	req, err := http.NewRequestWithContext(ctx, "GET", updateUrl, nil)
	if err != nil {
		return err
	}
	req.Header.Add("Accept", "text/plain")

	resp, err := http.DefaultClient.Do(req)
	if err != nil {
		return err
	}
	defer func() {
		err := resp.Body.Close()
		if err != nil {
			terminal.Debugf("error closing response body: %s", err)
		}
	}()

	if resp.StatusCode != http.StatusOK {
		body, err := io.ReadAll(resp.Body)
		if err != nil {
			return err
		}
		return &InvalidReleaseError{
			status: resp.StatusCode,
			msg:    string(body),
		}
	}

	return nil
}

// LatestRelease reports the latest release for the given channel.
func LatestRelease(ctx context.Context, channel string) (*Release, error) {
	channel = translateChannelForRails(channel)

	// If running under homebrew, use the homebrew API to get the latest release
	if IsUnderHomebrew() {
		return latestHomebrewRelease(ctx, channel)
	}

	updateUrl := fmt.Sprintf("%s/app/flyctl_releases/%s/%s/%s", UpdateAPIEndpoint(), runtime.GOOS, runtime.GOARCH, channel)

	req, err := http.NewRequestWithContext(ctx, "GET", updateUrl, nil)
	if err != nil {
		return nil, err
	}
	req.Header.Add("Accept", "application/json")

	resp, err := http.DefaultClient.Do(req)
	if err != nil {
		return nil, err
	}
	defer func() {
		err := resp.Body.Close()
		if err != nil {
			terminal.Debugf("error closing response body: %s", err)
		}
	}()

	var release Release
	if err := json.NewDecoder(resp.Body).Decode(&release); err != nil {
		return &release, err
	}

	return &release, nil
}

func latestHomebrewRelease(ctx context.Context, channel string) (*Release, error) {
	req, err := http.NewRequestWithContext(ctx, "GET", "https://formulae.brew.sh/api/formula/flyctl.json", nil)
	if err != nil {
		return nil, err
	}
	req.Header.Add("Accept", "application/json")

	resp, err := http.DefaultClient.Do(req)
	if err != nil {
		return nil, err
	}
	defer func() {
		err := resp.Body.Close()
		if err != nil {
			terminal.Debugf("error closing response body: %s", err)
		}
	}()

	var brewResp struct {
		Versions struct {
			Stable string `json:"stable"`
		} `json:"versions"`
	}

	if err := json.NewDecoder(resp.Body).Decode(&brewResp); err != nil {
		return nil, err
	}

	return &Release{
		Version: brewResp.Versions.Stable,
	}, nil
}

var errBrewNotFound = errors.New("command 'brew' not found")

// Use brewBinDir()
var _brewBinDir memoize[string]

func brewBinDir() (string, error) {
	return _brewBinDir.Get(func() (string, error) {

		brewExe, err := safeexec.LookPath("brew")
		if err != nil {
			return "", errBrewNotFound
		}

		brewPrefixBytes, err := exec.Command(brewExe, "--prefix").Output()
		if err != nil {
			return "", err
		}

		brewBinPrefix := filepath.Join(strings.TrimSpace(string(brewPrefixBytes)), "bin") + string(filepath.Separator)

		return brewBinPrefix, nil
	})

}

// Use IsUnderHomebrew()
var _isUnderHomebrew memoize[bool]

// IsUnderHomebrew reports whether the fly binary was found under the Homebrew
// prefix.
func IsUnderHomebrew() bool {
	if runtime.GOOS == "windows" {
		return false
	}

	val, err := _isUnderHomebrew.Get(func() (bool, error) {
		flyBinary, err := os.Executable()
		if err != nil {
			return false, err
		}

		brewBinPrefix, err := brewBinDir()
		if err != nil {
			return false, err
		}

		return strings.HasPrefix(flyBinary, brewBinPrefix), nil
	})
	if err != nil {
		return false
	}
	return val
}

func upgradeCommand(prerelease bool) string {
	if IsUnderHomebrew() {
		return "brew upgrade flyctl"
	}

	if runtime.GOOS == "windows" {
		cmd := "iwr https://fly.io/install.ps1 -useb | iex"
		if prerelease {
			cmd = "$v=\"pre\"; " + cmd
		}
		return cmd
	} else {
		cmd := "curl -L \"https://fly.io/install.sh\" | sh"
		if prerelease {
			cmd = cmd + " -s pre"
		}
		return cmd
	}
}

func installCommand(target string) string {
	if IsUnderHomebrew() {
		return "brew upgrade flyctl"
	}

	// if runtime.GOOS == "windows" {
	// 	cmd := fmt.Sprintf("iwr %s/install.ps1 -useb | iex", InstallScriptEndpoint())
	// 	if versionOrChannel != "" {
	// 		cmd = fmt.Sprintf("$v=\"%s\"; %s", versionOrChannel, cmd)
	// 	}
	// 	return cmd
	// } else {
	cmd := fmt.Sprintf("curl -L \"%s/install.sh\" | sh", InstallScriptEndpoint())
	// if version != "" && channel != "" {
	cmd = fmt.Sprintf("%s -s %s", cmd, target)
	// }
	return cmd
	// }
}

func InstallInPlace(ctx context.Context, io *iostreams.IOStreams, installTarget string, silent bool) error {
	if runtime.GOOS == "windows" {
		if err := renameCurrentBinaries(); err != nil {
			return err
		}
	}

	if IsUnderHomebrew() {
		brewExe, err := safeexec.LookPath("brew")
		if err == nil {
			err = exec.Command(brewExe, "update").Run()
		}
		if err != nil {
			terminal.Debugf("error updating homebrew cache: %s", err)
		}
	}

	var shellToUse string
	switchToUse := "-c"
	ok := false

	if runtime.GOOS != "windows" {
		shellToUse, ok = os.LookupEnv("SHELL")
	}

	if !ok {
		if runtime.GOOS == "windows" {
			// pwsh.exe is the name of the PowerShell executable from 6.0+
			// powershell.exe is locked to 5.1 forever
			if commandInPath("pwsh.exe") {
				shellToUse = "pwsh.exe"
				switchToUse = "-Command"
			} else {
				shellToUse = "powershell.exe"
				switchToUse = "-Command"
			}
		} else {
			shellToUse = "/bin/bash"
		}
	}

	command := installCommand(installTarget)
	fmt.Printf("command: %q\n", command)
	cmd := exec.Command(shellToUse, switchToUse, command)

	if !silent {
		fmt.Fprintf(io.ErrOut, "Installing flyctl [%s]\n", command)

		cmd.Stdout = io.Out
		cmd.Stderr = io.ErrOut
		cmd.Stdin = io.In
	}

	err := cmd.Run()
	if err != nil {
		return err
	}

	// Remove the line that says `Run 'flyctl --help' to get started`
	if !IsUnderHomebrew() && io.IsInteractive() && !silent {
		builder := aec.EmptyBuilder
		str := builder.Up(1).EraseLine(aec.EraseModes.All).ANSI
		fmt.Fprint(io.ErrOut, str.String())
	}
	return nil
}

func UpgradeInPlace(ctx context.Context, io *iostreams.IOStreams, prelease, silent bool) error {
	if runtime.GOOS == "windows" {
		if err := renameCurrentBinaries(); err != nil {
			return err
		}
	}

	if IsUnderHomebrew() {

		brewExe, err := safeexec.LookPath("brew")
		if err == nil {
			err = exec.Command(brewExe, "update").Run()
		}
		if err != nil {
			terminal.Debugf("error updating homebrew cache: %s", err)
		}
	}

	var shellToUse string
	switchToUse := "-c"
	ok := false

	if runtime.GOOS != "windows" {
		shellToUse, ok = os.LookupEnv("SHELL")
	}

	if !ok {
		if runtime.GOOS == "windows" {
			// pwsh.exe is the name of the PowerShell executable from 6.0+
			// powershell.exe is locked to 5.1 forever
			if commandInPath("pwsh.exe") {
				shellToUse = "pwsh.exe"
				switchToUse = "-Command"
			} else {
				shellToUse = "powershell.exe"
				switchToUse = "-Command"
			}
		} else {
			shellToUse = "/bin/bash"
		}
	}

	command := upgradeCommand(prelease)
	cmd := exec.Command(shellToUse, switchToUse, command)

	if !silent {
		fmt.Fprintf(io.ErrOut, "Running automatic upgrade [%s]\n", command)

		cmd.Stdout = io.Out
		cmd.Stderr = io.ErrOut
		cmd.Stdin = io.In
	}

	err := cmd.Run()
	if err != nil {
		return err
	}

	// Remove the line that says `Run 'flyctl --help' to get started`
	if !IsUnderHomebrew() && io.IsInteractive() && !silent {
		builder := aec.EmptyBuilder
		str := builder.Up(1).EraseLine(aec.EraseModes.All).ANSI
		fmt.Fprint(io.ErrOut, str.String())
	}
	return nil
}

func GetCurrentBinaryPath() (string, error) {
	if IsUnderHomebrew() {
		brewBinPrefix, err := brewBinDir()
		if err != nil {
			return "", err
		}

		homebrewFlyctl := filepath.Join(brewBinPrefix, "flyctl")
		if _, err := os.Stat(homebrewFlyctl); err == nil {
			return homebrewFlyctl, nil
		}
		// Not linked (?), use fallback method
	}

	binPath, err := exec.LookPath(os.Args[0])
	if err != nil {
		return "", err
	}

	binPath, err = filepath.EvalSymlinks(binPath)
	if err != nil {
		return "", err
	}
	return binPath, nil
}

func CanUpdateThisInstallation() bool {
	if IsUnderHomebrew() {
		return true
	}
	binaryPath, err := GetCurrentBinaryPath()
	if err != nil {
		return false
	}
	installDir := os.Getenv("FLYCTL_INSTALL")
	if installDir == "" {
		homeDir, err := os.UserHomeDir()
		if err != nil {
			return false
		}
		installDir = filepath.Join(homeDir, ".fly")
	}
	installDirRealpath, err := filepath.EvalSymlinks(installDir)
	if err == nil {
		installDir = installDirRealpath
	}
	return strings.HasPrefix(binaryPath, installDir+string(filepath.Separator))
}

// Relaunch only returns on error
func Relaunch(ctx context.Context, silent bool) error {
	io := iostreams.FromContext(ctx)

	if !silent {
		// Divide between update logging and the output from the actual command the user is running
		fmt.Fprint(io.Out, "\n----\n\n")
	}

	// Wait a bit for the update to take effect.
	// Windows seemed to need this for whatever reason.
	time.Sleep(400 * time.Millisecond)

	binPath, err := GetCurrentBinaryPath()
	if err != nil {
		return err
	}

	terminal.Debugf("relaunching %s, found at %s\n", os.Args[0], binPath)

	cmd := exec.Command(binPath, os.Args[1:]...)
	cmd.Stdout = io.Out
	cmd.Stderr = io.ErrOut
	cmd.Stdin = io.In
	cmd.Env = os.Environ()
	cmd.Env = append(cmd.Env, "FLY_NO_UPDATE_CHECK=1")

	if err := cmd.Start(); err != nil {
		return err
	}

	if err := cmd.Wait(); err != nil {
		if exitErr, ok := err.(*exec.ExitError); ok {
			os.Exit(exitErr.ExitCode())
		}
		return err
	}

	os.Exit(0)
	return nil
}

func commandInPath(command string) bool {
	for _, dir := range filepath.SplitList(os.Getenv("PATH")) {
		path := filepath.Join(dir, command)
		if _, err := os.Stat(path); err == nil {
			return true
		}
	}

	return false
}

// can't replace binary on windows, need to move
func renameCurrentBinaries() error {
	binaries, err := currentWindowsBinaries()
	if err != nil {
		return err
	}

	for _, p := range binaries {
		if err := os.Rename(p, p+".old"); err != nil {
			return err
		}
	}

	return nil
}

func currentWindowsBinaries() ([]string, error) {
	execPath, err := os.Executable()
	if err != nil {
		return nil, err
	}

	canonicalPath, err := filepath.EvalSymlinks(execPath)
	if err != nil {
		return nil, err
	}

	return []string{
		canonicalPath,
		filepath.Join(filepath.Dir(canonicalPath), "wintun.dll"),
	}, nil
}

// BackgroundUpdate begins an update in the background.
func BackgroundUpdate() error {
	binPath, err := exec.LookPath(os.Args[0])
	if err != nil {
		return err
	}
	terminal.Debugf("launching `%s version update` with binary %s\n", os.Args[0], binPath)

	cmd := exec.Command(binPath, "version", "upgrade")
	cmd.Stdout = nil
	cmd.Stderr = nil
	cmd.Stdin = nil

	if err := cmd.Start(); err != nil {
		return err
	}
	return nil
}

func NormalizeChannel(channel string) string {
	channel = strings.ToLower(channel)

	return channel
<<<<<<< HEAD
=======
}

// Old install code conflates channels and versions. This fixes it so
// "stable" maps to "latest" while preserving prerelease behavior.
// This will get removed once we're using the new flypkgs api.
func translateChannelForRails(channel string) string {
	switch channel {
	case "pre", "prerelease":
		return "pre"
	default:
		return "latest"
	}
>>>>>>> e091df05
}<|MERGE_RESOLUTION|>--- conflicted
+++ resolved
@@ -611,8 +611,6 @@
 	channel = strings.ToLower(channel)
 
 	return channel
-<<<<<<< HEAD
-=======
 }
 
 // Old install code conflates channels and versions. This fixes it so
@@ -625,5 +623,4 @@
 	default:
 		return "latest"
 	}
->>>>>>> e091df05
 }